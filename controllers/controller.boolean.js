var BooleanController = function() {
	this.type = "boolean";
	Controller.apply(this, arguments);

<<<<<<< HEAD
	var _this = this;
    var input = document.createElement('input');
    input.setAttribute('type', 'checkbox');
    
    this.domElement.addEventListener('click', function(e) {
    	input.checked = !input.checked;
    	e.preventDefault();
    	_this.setValue(input.checked);
    }, false);
    
    input.addEventListener('mouseup', function(e) {
    	input.checked = !input.checked; // counteracts default.
    }, false);
    
    this.domElement.style.cursor = "pointer";
    this.propertyNameElement.style.cursor = "pointer";
    this.domElement.appendChild(input);
    
    this.updateDisplay = function() {
    	input.checked = _this.getValue();
    };
=======
	var that = this;
	var input = document.createElement('input');
	input.setAttribute('type', 'checkbox');

	this.domElement.addEventListener('click', function(e) {
		e.preventDefault();
		input.checked = !input.checked;
		that.value = input.checked;
		that.setTargetValue(that.value);
	}, false);

	input.addEventListener('mouseup', function(e) {
		input.checked = !input.checked; // counteracts default.
	}, false);

	this.domElement.style.cursor = "pointer";
	this.propertyNameElement.style.cursor = "pointer";
	this.domElement.appendChild(input);
>>>>>>> 8fd5eee3

};
BooleanController.prototype = new Controller();
BooleanController.prototype.constructor = BooleanController;<|MERGE_RESOLUTION|>--- conflicted
+++ resolved
@@ -1,8 +1,8 @@
 var BooleanController = function() {
+
 	this.type = "boolean";
 	Controller.apply(this, arguments);
 
-<<<<<<< HEAD
 	var _this = this;
     var input = document.createElement('input');
     input.setAttribute('type', 'checkbox');
@@ -24,26 +24,6 @@
     this.updateDisplay = function() {
     	input.checked = _this.getValue();
     };
-=======
-	var that = this;
-	var input = document.createElement('input');
-	input.setAttribute('type', 'checkbox');
-
-	this.domElement.addEventListener('click', function(e) {
-		e.preventDefault();
-		input.checked = !input.checked;
-		that.value = input.checked;
-		that.setTargetValue(that.value);
-	}, false);
-
-	input.addEventListener('mouseup', function(e) {
-		input.checked = !input.checked; // counteracts default.
-	}, false);
-
-	this.domElement.style.cursor = "pointer";
-	this.propertyNameElement.style.cursor = "pointer";
-	this.domElement.appendChild(input);
->>>>>>> 8fd5eee3
 
 };
 BooleanController.prototype = new Controller();
