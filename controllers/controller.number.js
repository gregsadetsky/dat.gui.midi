var NumberController = function() {

	this.type = "number";
<<<<<<< HEAD
    
    Controller.apply(this, arguments);
    
    var _this = this;
    
    // If we simply click and release a number field, we want to highlight it.
    // This variable keeps track of whether or not we've dragged
    var draggedNumberField = false;
    
    var clickedNumberField = false;
    
    var y = py = 0;
    
    var min = arguments[3];
    var max = arguments[4];
    var step = arguments[5];
    
    if (!step) {
    	if (min != undefined && max != undefined) {
    		step = (max-min)*0.01;
    	} else {
    		step = 1;
    	}	
    }
    
    var numberField = document.createElement('input');
    numberField.setAttribute('id', this.propertyName);
    
    // Little up and down arrows are pissing me off.
    numberField.setAttribute('type', 'text');
    numberField.setAttribute('value', this.getValue());
    
    if (step) numberField.setAttribute('step', step);
    
    this.domElement.appendChild(numberField);
    
    var slider;
    
    if (min != undefined && max != undefined) {
    	slider = new Slider(this, min, max, step, this.getValue());
    	this.domElement.appendChild(slider.domElement);
    }
    
    numberField.addEventListener('blur', function(e) {
        var val = parseFloat(this.value);
        if (!isNaN(val)) {
	        _this.updateValue(val);
        } else { 
        	this.value = _this.getValue();
        }
    }, false);
    
    numberField.addEventListener('mousewheel', function(e) {
    	e.preventDefault();
    	this.updateValue(_this.getValue() + Math.abs(e.wheelDeltaY)/e.wheelDeltaY*step);
    	return false;
    }, false);
    
    numberField.addEventListener('mousedown', function(e) {
        py = y = e.pageY;
		clickedNumberField = true;
        document.addEventListener('mousemove', dragNumberField, false);
    }, false);
    
    document.addEventListener('mouseup', function(e) {
        document.removeEventListener('mousemove', dragNumberField, false);
        GUI.makeSelectable(_this.parent.domElement); 
        GUI.makeSelectable(numberField);
        if (clickedNumberField && !draggedNumberField) { 
	        numberField.focus();
	        numberField.select();
        }
        draggedNumberField = false;
        clickedNumberField = false;
    }, false);
    
    
    var dragNumberField = function(e) {
    	draggedNumberField = true;
=======

	Controller.apply(this, arguments);

	var that = this;

	// If we simply click and release a number field, we want to highlight it.
	// This variable keeps track of whether or not we've dragged
	var draggedNumberField = false, clickedNumberField = false,
	y = 0, py = 0;

	var min = arguments[2], max = arguments[3], step = arguments[4];

	if (!step) {
		step = min != undefined && max != undefined ? (max-min)*0.01: 1;
	}

	var numberField = document.createElement('input');
	numberField.setAttribute('id', this.propertyName);

	this.value = this.getTargetValue();

	// Little up and down arrows are pissing me off.
	numberField.setAttribute('type', 'text');
	numberField.setAttribute('value', this.value);

	if (step) numberField.setAttribute('step', step);

	this.domElement.appendChild(numberField);

	var slider;

	if (min != undefined && max != undefined) {
		slider = new Slider(this, min, max, step, this.value);
		this.domElement.appendChild(slider.domElement);
	}

	numberField.addEventListener('blur', function(e) {
		var val = parseFloat(this.value);
		if (!isNaN(val)) {
			that.updateValue(val);
			that.setTargetValue(that.value);
		} else {
			this.value = that.value;
		}
	}, false);

	numberField.addEventListener('mousewheel', function(e) {
		e.preventDefault();
		that.updateValue(that.value + Math.abs(e.wheelDeltaY)/e.wheelDeltaY*step);
		that.setTargetValue(that.value);
		return false;
	}, false);

	numberField.addEventListener('mousedown', function(e) {
		py = y = e.pageY;
		clickedNumberField = true;
		document.addEventListener('mousemove', dragNumberField, false);
	}, false);

	document.addEventListener('mouseup', function(e) {
		document.removeEventListener('mousemove', dragNumberField, false);
		that.makeSelectable(that.parent.domElement);
		that.makeSelectable(numberField);

		if (clickedNumberField && !draggedNumberField) {
			numberField.focus();
			numberField.select();
		}

		draggedNumberField = false;
		clickedNumberField = false;
	}, false);

	// Kinda nast
	if (navigator.appVersion.indexOf('chrome') != -1) {
		document.addEventListener('mouseout', function(e) {
		    document.removeEventListener('mousemove', dragNumberField, false);
		}, false);
	}

	var dragNumberField = function(e) {
		draggedNumberField = true;
>>>>>>> 8fd5eee3
		e.preventDefault();

		// We don't want to be highlighting this field as we scroll.
		// Or any other fields in this gui for that matter ...
		// TODO: Make makeUselectable go through each element and child element.
<<<<<<< HEAD
		GUI.makeUnselectable(_this.parent.domElement);
		GUI.makeUnselectable(numberField);
		
		py = y;
		y = e.pageY;
		var dy = py - y;
		var newVal = _this.getValue() + dy*step;	
		_this.setValue(newVal);
		return false;
    }
    
    var roundToDecimal = function(n, decimals) {
	    var t = Math.pow(10, decimals);
    	return Math.round(n*t)/t;
    }
    
    
    this.setValue = function(val) {
    
		val = parseFloat(val);
		
    	if (min != undefined && val <= min) {
    		val = min;
    	} else if (max != undefined && val >= max) { 
    		val = max;
    	}
    	
    	return Controller.prototype.setValue.call(this, val);
    	
    }
    
    this.updateDisplay = function() {
        numberField.value = roundToDecimal(_this.getValue(), 4);
        if (slider) slider.value = _this.getValue();
	}
	
=======
		that.makeUnselectable(that.parent.domElement);
		that.makeUnselectable(numberField);

		py = y;
		y = e.pageY;
		var dy = py - y;
		that.updateValue(that.value + dy*step);
		that.setTargetValue(that.value);
		return false;
	}

	this.updateValue = function(val) {

		if (that.value != val) {

			val = parseFloat(val);

			if (min != undefined && val <= min) {
				val = min;
			} else if (max != undefined && val >= max) {
				val = max;
			}

			that.value = val;

			numberField.value = roundToDecimal(val, 4);

			if (slider) slider.value = val;

		}
	}

	var roundToDecimal = function(n, decimals) {
		var t = Math.pow(10, decimals);
		return Math.round(n*t)/t;
	}

>>>>>>> 8fd5eee3
};

NumberController.prototype = new Controller();
NumberController.prototype.constructor = NumberController;<|MERGE_RESOLUTION|>--- conflicted
+++ resolved
@@ -1,7 +1,6 @@
 var NumberController = function() {
 
 	this.type = "number";
-<<<<<<< HEAD
     
     Controller.apply(this, arguments);
     
@@ -81,96 +80,12 @@
     
     var dragNumberField = function(e) {
     	draggedNumberField = true;
-=======
-
-	Controller.apply(this, arguments);
-
-	var that = this;
-
-	// If we simply click and release a number field, we want to highlight it.
-	// This variable keeps track of whether or not we've dragged
-	var draggedNumberField = false, clickedNumberField = false,
-	y = 0, py = 0;
-
-	var min = arguments[2], max = arguments[3], step = arguments[4];
-
-	if (!step) {
-		step = min != undefined && max != undefined ? (max-min)*0.01: 1;
-	}
-
-	var numberField = document.createElement('input');
-	numberField.setAttribute('id', this.propertyName);
-
-	this.value = this.getTargetValue();
-
-	// Little up and down arrows are pissing me off.
-	numberField.setAttribute('type', 'text');
-	numberField.setAttribute('value', this.value);
-
-	if (step) numberField.setAttribute('step', step);
-
-	this.domElement.appendChild(numberField);
-
-	var slider;
-
-	if (min != undefined && max != undefined) {
-		slider = new Slider(this, min, max, step, this.value);
-		this.domElement.appendChild(slider.domElement);
-	}
-
-	numberField.addEventListener('blur', function(e) {
-		var val = parseFloat(this.value);
-		if (!isNaN(val)) {
-			that.updateValue(val);
-			that.setTargetValue(that.value);
-		} else {
-			this.value = that.value;
-		}
-	}, false);
-
-	numberField.addEventListener('mousewheel', function(e) {
-		e.preventDefault();
-		that.updateValue(that.value + Math.abs(e.wheelDeltaY)/e.wheelDeltaY*step);
-		that.setTargetValue(that.value);
-		return false;
-	}, false);
-
-	numberField.addEventListener('mousedown', function(e) {
-		py = y = e.pageY;
-		clickedNumberField = true;
-		document.addEventListener('mousemove', dragNumberField, false);
-	}, false);
-
-	document.addEventListener('mouseup', function(e) {
-		document.removeEventListener('mousemove', dragNumberField, false);
-		that.makeSelectable(that.parent.domElement);
-		that.makeSelectable(numberField);
-
-		if (clickedNumberField && !draggedNumberField) {
-			numberField.focus();
-			numberField.select();
-		}
-
-		draggedNumberField = false;
-		clickedNumberField = false;
-	}, false);
-
-	// Kinda nast
-	if (navigator.appVersion.indexOf('chrome') != -1) {
-		document.addEventListener('mouseout', function(e) {
-		    document.removeEventListener('mousemove', dragNumberField, false);
-		}, false);
-	}
-
-	var dragNumberField = function(e) {
-		draggedNumberField = true;
->>>>>>> 8fd5eee3
 		e.preventDefault();
 
 		// We don't want to be highlighting this field as we scroll.
 		// Or any other fields in this gui for that matter ...
 		// TODO: Make makeUselectable go through each element and child element.
-<<<<<<< HEAD
+
 		GUI.makeUnselectable(_this.parent.domElement);
 		GUI.makeUnselectable(numberField);
 		
@@ -206,46 +121,6 @@
         numberField.value = roundToDecimal(_this.getValue(), 4);
         if (slider) slider.value = _this.getValue();
 	}
-	
-=======
-		that.makeUnselectable(that.parent.domElement);
-		that.makeUnselectable(numberField);
-
-		py = y;
-		y = e.pageY;
-		var dy = py - y;
-		that.updateValue(that.value + dy*step);
-		that.setTargetValue(that.value);
-		return false;
-	}
-
-	this.updateValue = function(val) {
-
-		if (that.value != val) {
-
-			val = parseFloat(val);
-
-			if (min != undefined && val <= min) {
-				val = min;
-			} else if (max != undefined && val >= max) {
-				val = max;
-			}
-
-			that.value = val;
-
-			numberField.value = roundToDecimal(val, 4);
-
-			if (slider) slider.value = val;
-
-		}
-	}
-
-	var roundToDecimal = function(n, decimals) {
-		var t = Math.pow(10, decimals);
-		return Math.round(n*t)/t;
-	}
-
->>>>>>> 8fd5eee3
 };
 
 NumberController.prototype = new Controller();
