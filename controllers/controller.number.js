--- conflicted
+++ resolved
@@ -44,7 +44,6 @@
 
     numberField.addEventListener('blur', function(e) {
         var val = parseFloat(this.value);
-        console.log(val);
         if (!isNaN(val)) {
             _this.setValue(val);
         }
@@ -86,7 +85,7 @@
             numberField.focus();
             numberField.select();
         }
-		if(slider) slider.domElement.className = slider.domElement.className.replace(' active', '');
+        if(slider) slider.domElement.className = slider.domElement.className.replace(' active', '');
         draggedNumberField = false;
         clickedNumberField = false;
         if (_this.finishChangeFunction != null) {
@@ -96,28 +95,7 @@
     };
 
     var dragNumberField = function(e) {
-<<<<<<< HEAD
-    	draggedNumberField = true;
-		e.preventDefault();
 
-		// We don't want to be highlighting this field as we scroll.
-		// Or any other fields in this gui for that matter ...
-		// TODO: Make makeUselectable go through each element and child element.
-
-		GUI.makeUnselectable(_this.parent.domElement);
-		GUI.makeUnselectable(numberField);
-		
-		if(slider) slider.domElement.className += ' active';
-		
-		py = y;
-		y = e.pageY;
-		var dy = py - y;
-		var newVal = _this.getValue() + dy*step;	
-		_this.setValue(newVal);
-		return false;
-    }
-    
-=======
         draggedNumberField = true;
         e.preventDefault();
 
@@ -127,7 +105,9 @@
 
         GUI.makeUnselectable(_this.parent.domElement);
         GUI.makeUnselectable(numberField);
-
+        
+        if(slider) slider.domElement.className += ' active';
+        
         py = y;
         y = e.pageY;
         var dy = py - y;
@@ -136,7 +116,6 @@
         return false;
     };
 
->>>>>>> bf30035f
     this.options = function() {
         _this.noSlider();
         _this.domElement.removeChild(numberField);
