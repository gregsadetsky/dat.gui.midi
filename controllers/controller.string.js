--- conflicted
+++ resolved
@@ -1,7 +1,7 @@
 var StringController = function() {
 
 	this.type = "string";
-<<<<<<< HEAD
+	
 	var _this = this;
     Controller.apply(this, arguments);
     
@@ -11,6 +11,7 @@
     
     input.setAttribute('value', initialValue);
     input.setAttribute('spellcheck', 'false');
+    
     this.domElement.addEventListener('mouseup', function() {
     	input.focus();
     	input.select();
@@ -25,36 +26,8 @@
     }
     
     this.domElement.appendChild(input);
-=======
+    
+};
 
-	var that = this;
-
-	Controller.apply(this, arguments);
-
-	this.value = this.getTargetValue();
-
-	var input = document.createElement('input');
-	input.setAttribute('value', this.value);
-	input.setAttribute('spellcheck', 'false');
-
-	this.domElement.addEventListener('mouseup', function() {
-		input.focus();
-		input.select();
-	}, false);
-
-	input.addEventListener('keyup', function() {
-		that.updateValue(input.value);
-		that.setTargetValue(that.value);
-	}, false);
-
-	this.domElement.appendChild(input);
-
-	this.updateValue = function(val) {
-		that.value = val;
-		input.setAttribute('value', that.value);
-	}
-
->>>>>>> 8fd5eee3
-};
 StringController.prototype = new Controller();
 StringController.prototype.constructor = StringController;