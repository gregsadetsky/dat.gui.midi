var Controller = function() {

	this.parent = arguments[0];
    this.object = arguments[1];
    this.propertyName = arguments[2];

<<<<<<< HEAD
    this.domElement = document.createElement('div');
    this.domElement.setAttribute('class', 'guidat-controller ' + this.type);
    
    this.propertyNameElement = document.createElement('span');
    this.propertyNameElement.setAttribute('class', 'guidat-propertyname');
    this.name(this.propertyName);
    this.domElement.appendChild(this.propertyNameElement);
    
    GUI.makeUnselectable(this.domElement);
    
};

Controller.prototype.changeFunction = null;

Controller.prototype.name = function(n) {
	this.propertyNameElement.innerHTML = n;
	return this;
};

Controller.prototype.listen = function() {
	this.parent.listenTo(this);
}
    
Controller.prototype.setValue = function(n) {
	this.object[this.propertyName] = n;
	if (this.changeFunction != null) {
		this.changeFunction.call(this, n);
	}
	this.updateDisplay();
	return this;
}
    
Controller.prototype.getValue = function() {
	return this.object[this.propertyName];
}

Controller.prototype.updateDisplay = function() {}
    
Controller.prototype.onChange = function(fnc) {
	this.changeFunction = fnc;
	return this;
}
=======
	this.parent = null;
	this.value = null;

	this.name = function(n) {
	    this.propertyNameElement.innerHTML = n;
	    return this;
	};

	this.listen = function() {
		this.parent.watchController(this);
		return this;
	};

	this.getTargetValue = function() {
		return this.object[this.propertyName];
	};

	this.setTargetValue = function(n) {
		this.object[this.propertyName] = n;
		if (onChange != null) {
			onChange.call(this, n);
		}
		return this;
	};

	this.watchTargetValue = function() {
		this.updateValue(this.object[this.propertyName]);
	};

	this.onChange = function(fnc) {
		onChange = fnc;
		return this;
	};

	this.makeUnselectable = function(elem) {
		elem.onselectstart = function() { return false; };
		elem.style.MozUserSelect = "none";
		elem.style.KhtmlUserSelect = "none";
		elem.unselectable = "on";
	};

	this.makeSelectable = function(elem) {
		elem.onselectstart = function() { };
		elem.style.MozUserSelect = "auto";
		elem.style.KhtmlUserSelect = "auto";
		elem.unselectable = "off";
	};

	this.domElement = document.createElement('div');
	this.domElement.setAttribute('class', 'guidat-controller ' + this.type);

	this.object = arguments[0];
	this.propertyName = arguments[1];

	this.propertyNameElement = document.createElement('span');
	this.propertyNameElement.setAttribute('class', 'guidat-propertyname');
	this.name(this.propertyName);
	this.domElement.appendChild(this.propertyNameElement);

	this.makeUnselectable(this.domElement);

};
>>>>>>> 8fd5eee3
<|MERGE_RESOLUTION|>--- conflicted
+++ resolved
@@ -4,7 +4,6 @@
     this.object = arguments[1];
     this.propertyName = arguments[2];
 
-<<<<<<< HEAD
     this.domElement = document.createElement('div');
     this.domElement.setAttribute('class', 'guidat-controller ' + this.type);
     
@@ -27,12 +26,18 @@
 Controller.prototype.listen = function() {
 	this.parent.listenTo(this);
 }
+
+Controller.prototype.unlisten = function() {
+	this.parent.unlistenTo(this); // <--- hasn't been implemented yet
+}
     
 Controller.prototype.setValue = function(n) {
 	this.object[this.propertyName] = n;
 	if (this.changeFunction != null) {
 		this.changeFunction.call(this, n);
 	}
+	// Whenever you call setValue, the display will be updated automatically.
+	// This reduces some clutter in subclasses. We can also use this method for listen().
 	this.updateDisplay();
 	return this;
 }
@@ -46,68 +51,4 @@
 Controller.prototype.onChange = function(fnc) {
 	this.changeFunction = fnc;
 	return this;
-}
-=======
-	this.parent = null;
-	this.value = null;
-
-	this.name = function(n) {
-	    this.propertyNameElement.innerHTML = n;
-	    return this;
-	};
-
-	this.listen = function() {
-		this.parent.watchController(this);
-		return this;
-	};
-
-	this.getTargetValue = function() {
-		return this.object[this.propertyName];
-	};
-
-	this.setTargetValue = function(n) {
-		this.object[this.propertyName] = n;
-		if (onChange != null) {
-			onChange.call(this, n);
-		}
-		return this;
-	};
-
-	this.watchTargetValue = function() {
-		this.updateValue(this.object[this.propertyName]);
-	};
-
-	this.onChange = function(fnc) {
-		onChange = fnc;
-		return this;
-	};
-
-	this.makeUnselectable = function(elem) {
-		elem.onselectstart = function() { return false; };
-		elem.style.MozUserSelect = "none";
-		elem.style.KhtmlUserSelect = "none";
-		elem.unselectable = "on";
-	};
-
-	this.makeSelectable = function(elem) {
-		elem.onselectstart = function() { };
-		elem.style.MozUserSelect = "auto";
-		elem.style.KhtmlUserSelect = "auto";
-		elem.unselectable = "off";
-	};
-
-	this.domElement = document.createElement('div');
-	this.domElement.setAttribute('class', 'guidat-controller ' + this.type);
-
-	this.object = arguments[0];
-	this.propertyName = arguments[1];
-
-	this.propertyNameElement = document.createElement('span');
-	this.propertyNameElement.setAttribute('class', 'guidat-propertyname');
-	this.name(this.propertyName);
-	this.domElement.appendChild(this.propertyNameElement);
-
-	this.makeUnselectable(this.domElement);
-
-};
->>>>>>> 8fd5eee3
+}