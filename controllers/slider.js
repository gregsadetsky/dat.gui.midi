GUI.Slider = function(numberController, min, max, step, initValue) {

<<<<<<< HEAD
	var onDrag = function(e) {
		if (!clicked) return;
		var pos = findPos(_this.domElement);
		var val = GUI.map(e.pageX, pos[0], pos[0] + _this.domElement.offsetWidth, min, max);
		val = Math.round(val/step)*step;
		numberController.setValue(val);
	}
	
	this.domElement.addEventListener('mousedown', function(e) {
		clicked = true;
		x = px = e.pageX;
		_this.domElement.setAttribute('class', 'guidat-slider-bg active');
		_this.fg.setAttribute('class', 'guidat-slider-fg active');
		numberController.domElement.className += ' active';
		onDrag(e);
		document.addEventListener('mouseup', mouseup, false);
	}, false);
	
	
	var mouseup = function(e) { 
		_this.domElement.setAttribute('class', 'guidat-slider-bg');
		_this.fg.setAttribute('class', 'guidat-slider-fg');
		numberController.domElement.className = numberController.domElement.className.replace(' active', '');
		clicked = false;			
		if (numberController.finishChangeFunction != null) {
			numberController.finishChangeFunction.call(this, numberController.getValue());
		}
		document.removeEventListener('mouseup', mouseup, false);
	};
=======
    var clicked = false;
    var _this = this;
>>>>>>> 151879cd

    var x, px;

    this.domElement = document.createElement('div');
    this.domElement.setAttribute('class', 'guidat-slider-bg');

    this.fg = document.createElement('div');
    this.fg.setAttribute('class', 'guidat-slider-fg');

    this.domElement.appendChild(this.fg);

    var findPos = function(obj) {
        var curleft = 0, curtop = 0;
        if (obj.offsetParent) {
            do {
                curleft += obj.offsetLeft;
                curtop += obj.offsetTop;
            } while ((obj = obj.offsetParent));
            return [curleft,curtop];
        }
    };

    this.__defineSetter__('value', function(e) {
        var pct = GUI.map(e, min, max, 0, 100);
        this.fg.style.width = pct+"%";
    });

    var onDrag = function(e) {
        if (!clicked) return;
        var pos = findPos(_this.domElement);
        var val = GUI.map(e.pageX, pos[0], pos[0] + _this.domElement.offsetWidth, min, max);
        val = Math.round(val/step)*step;
        numberController.setValue(val);
    };

    this.domElement.addEventListener('mousedown', function(e) {
        clicked = true;
        x = px = e.pageX;
        _this.domElement.setAttribute('class', 'guidat-slider-bg active');
        _this.fg.setAttribute('class', 'guidat-slider-fg active');
        onDrag(e);
        document.addEventListener('mouseup', mouseup, false);
    }, false);


    var mouseup = function(e) {
        _this.domElement.setAttribute('class', 'guidat-slider-bg');
        _this.fg.setAttribute('class', 'guidat-slider-fg');
        clicked = false;
        if (numberController.finishChangeFunction != null) {
            numberController.finishChangeFunction.call(this, numberController.getValue());
        }
        document.removeEventListener('mouseup', mouseup, false);
    };


    document.addEventListener('mousemove', onDrag, false);

    this.value = initValue;

};<|MERGE_RESOLUTION|>--- conflicted
+++ resolved
@@ -1,39 +1,36 @@
 GUI.Slider = function(numberController, min, max, step, initValue) {
-
-<<<<<<< HEAD
-	var onDrag = function(e) {
-		if (!clicked) return;
-		var pos = findPos(_this.domElement);
-		var val = GUI.map(e.pageX, pos[0], pos[0] + _this.domElement.offsetWidth, min, max);
-		val = Math.round(val/step)*step;
-		numberController.setValue(val);
-	}
-	
-	this.domElement.addEventListener('mousedown', function(e) {
-		clicked = true;
-		x = px = e.pageX;
-		_this.domElement.setAttribute('class', 'guidat-slider-bg active');
-		_this.fg.setAttribute('class', 'guidat-slider-fg active');
-		numberController.domElement.className += ' active';
-		onDrag(e);
-		document.addEventListener('mouseup', mouseup, false);
-	}, false);
-	
-	
-	var mouseup = function(e) { 
-		_this.domElement.setAttribute('class', 'guidat-slider-bg');
-		_this.fg.setAttribute('class', 'guidat-slider-fg');
-		numberController.domElement.className = numberController.domElement.className.replace(' active', '');
-		clicked = false;			
-		if (numberController.finishChangeFunction != null) {
-			numberController.finishChangeFunction.call(this, numberController.getValue());
-		}
-		document.removeEventListener('mouseup', mouseup, false);
-	};
-=======
+    
     var clicked = false;
     var _this = this;
->>>>>>> 151879cd
+
+    var onDrag = function(e) {
+        if (!clicked) return;
+        var pos = findPos(_this.domElement);
+        var val = GUI.map(e.pageX, pos[0], pos[0] + _this.domElement.offsetWidth, min, max);
+        val = Math.round(val/step)*step;
+        numberController.setValue(val);
+    };
+    
+    this.domElement.addEventListener('mousedown', function(e) {
+        clicked = true;
+        x = px = e.pageX;
+        _this.domElement.className += ' active';
+        _this.fg.className += ' active';
+        numberController.domElement.className += ' active';
+        onDrag(e);
+        document.addEventListener('mouseup', mouseup, false);
+    }, false);
+    
+    var mouseup = function(e) { 
+        _this.domElement.className = _this.domElement.className.replace(' active', '');
+        _this.fg.className = _this.fg.className.replace(' active', '');
+        numberController.domElement.className = numberController.domElement.className.replace(' active', '');
+        clicked = false;            
+        if (numberController.finishChangeFunction != null) {
+            numberController.finishChangeFunction.call(this, numberController.getValue());
+        }
+        document.removeEventListener('mouseup', mouseup, false);
+    };
 
     var x, px;
 
@@ -78,7 +75,6 @@
         document.addEventListener('mouseup', mouseup, false);
     }, false);
 
-
     var mouseup = function(e) {
         _this.domElement.setAttribute('class', 'guidat-slider-bg');
         _this.fg.setAttribute('class', 'guidat-slider-fg');
@@ -89,7 +85,6 @@
         document.removeEventListener('mouseup', mouseup, false);
     };
 
-
     document.addEventListener('mousemove', onDrag, false);
 
     this.value = initValue;
