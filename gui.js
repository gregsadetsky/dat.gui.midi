var GUI = new function() {

	
	// Contains list of properties we've add to the GUI in the following format:
	// [object, propertyName, controllerDomElement]
	var registeredProperties = [];
	
	var domElement;
	var started = false;
	this.start = function() {
		
		domElement = document.createElement('div');
		domElement.setAttribute('id', 'guidat');
		
		
		started = true;
	}
	
	this.add = function() {
	
		if (!started) {
			error("Make sure to call GUI.start() in the window.onload function");
			return;
		}
	
		var object = arguments[0];
		var propertyName = arguments[1];
	
		var value = object[propertyName];
		
		// Does this value exist? Is it accessible?
		if (value == undefined) {
			error(object + " either has no property \""+propertyName+"\", or the property is inaccessible.");
			return;
		}
		
		var type = typeof value;
		var handler = addHandlers[type];
<<<<<<< HEAD
		
		// Do we know how to deal with this data type?
		if (handler == undefined) {
			error("Cannot create controller for data type \"" + object + "\"");
			return;
		}
	
		var controllerDomElement = handler.apply(this, arguments);
		
		// Were we able to make the controller?
		if (!controllerDomElement) {		
			error("Error creating controller for \""+propertyName+"\".");	
			return;
=======
		if (handler) {
		    log(property.toString() + " is a " + type + " based GUI object");
		} else { 
			log("I don't know how to handle data type: " + type);
>>>>>>> 4d5febb0
		}
		
		// Success.
		registeredProperties.push([object, propertyName, controllerDomElement]);			
		
	}
	
	var addHandlers = {
		
		"number": function() {
			//
		},
		
		"string": function() {
			//
		},
		
		"boolean": function() {
			//
		},
		
		"function": function() {
			//
		},
		
	};
	
<<<<<<< HEAD
	var error = function(str) {
		console.error("[GUI ERROR] " + str);
	}
	
=======
};

var log = function(item) { 
    if(typeof console.log == 'function')
        console.log(item);
>>>>>>> 4d5febb0
};<|MERGE_RESOLUTION|>--- conflicted
+++ resolved
@@ -36,7 +36,6 @@
 		
 		var type = typeof value;
 		var handler = addHandlers[type];
-<<<<<<< HEAD
 		
 		// Do we know how to deal with this data type?
 		if (handler == undefined) {
@@ -50,12 +49,6 @@
 		if (!controllerDomElement) {		
 			error("Error creating controller for \""+propertyName+"\".");	
 			return;
-=======
-		if (handler) {
-		    log(property.toString() + " is a " + type + " based GUI object");
-		} else { 
-			log("I don't know how to handle data type: " + type);
->>>>>>> 4d5febb0
 		}
 		
 		// Success.
@@ -83,16 +76,10 @@
 		
 	};
 	
-<<<<<<< HEAD
 	var error = function(str) {
-		console.error("[GUI ERROR] " + str);
+		if (typeof console.log == 'function') {
+			console.error("[GUI ERROR] " + str);
+		}
 	}
 	
-=======
-};
-
-var log = function(item) { 
-    if(typeof console.log == 'function')
-        console.log(item);
->>>>>>> 4d5febb0
 };