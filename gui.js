--- conflicted
+++ resolved
@@ -52,23 +52,18 @@
 		controllerContainer.appendChild(controllerObject.domElement);
 		registeredProperties.push([object, propertyName, controllerObject]);
 		
+		return controllerObject;
+		
 	}
 	
 	var addHandlers = {
 		
 		"number": function() {
-<<<<<<< HEAD
-		    
-            return new NumberController(arguments);
-            
-            // return n.button;
-=======
             return construct(NumberController, arguments);
->>>>>>> fc583033
 		},
 		
 		"string": function() {
-			//
+            return construct(StringController, arguments);
 		},
 		
 		"boolean": function() {
@@ -144,18 +139,25 @@
 		
 		if (open) {
 		
-			domElement.style.marginTop = -domElementMarginTop+"px";
-			toggleButton.innerHTML = "Show Controls";
-			open = false;
-
+			this.hide();
+			
 		} else { 
 		
-			domElement.style.marginTop = 0+"px";
-			toggleButton.innerHTML = "Hide Controls";
-			open = true;
+			this.show();
 			
 		}
 		
 	};
 	
+	this.show = function() {
+		domElement.style.marginTop = 0+"px";
+		toggleButton.innerHTML = "Hide Controls";
+		open = true;
+	}
+	
+	this.hide = function() {
+		domElement.style.marginTop = -domElementMarginTop+"px";
+		toggleButton.innerHTML = "Show Controls";
+		open = false;
+	}
 };