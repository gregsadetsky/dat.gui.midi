var GUI = function() {

<<<<<<< HEAD
	var _this = this;
	
	var MIN_WIDTH = 240;
	var MAX_WIDTH = 500;
	
	var controllers = [];
	var listening = [];
	
	var autoListen = true;
	
	var listenInterval;
	
	// Sum total of heights of controllers in this gui
	var controllerHeight;
	
	var curControllerContainerHeight = 0;
	
	var _this = this;
	
	var open = false;
	var width = 280;
	
	// Prevents checkForOverflow bug in which loaded gui appearance
	// settings are not respected by presence of scrollbar.
	var explicitOpenHeight = false;
	
	// How big we get when we open
	var openHeight;
	
	var name;
	
	var resizeTo = 0;
	var resizeTimeout;
	
	this.domElement = document.createElement('div');
	this.domElement.setAttribute('class', 'guidat');
	this.domElement.style.width = width+'px';

	var controllerContainer = document.createElement('div');
	controllerContainer.setAttribute('class', 'guidat-controllers');
	
	// Firefox hack to prevent horizontal scrolling
	controllerContainer.addEventListener('DOMMouseScroll', function(e) {
		
		var scrollAmount = this.scrollTop;
		
		if (e.wheelDelta) {
			scrollAmount+=e.wheelDelta; 
		} else if (e.detail) {
			scrollAmount+=e.detail;
		}
			
		if (e.preventDefault) {
			e.preventDefault();
		}
		e.returnValue = false;
		
		controllerContainer.scrollTop = scrollAmount;
		
	}, false);
	
	controllerContainer.style.height = '0px';

	var toggleButton = document.createElement('a');
	toggleButton.setAttribute('class', 'guidat-toggle');
	toggleButton.setAttribute('href', '#');
	toggleButton.innerHTML = "Show Controls";
	
	var toggleDragged = false;
	var dragDisplacementY = 0;
	var togglePressed = false;
	
	var my, pmy, mx, pmx;
	
	var resize = function(e) {
		pmy = my;
		pmx = mx;
		my = e.pageY;
		mx = e.pageX;
		
		var dmy = my - pmy;
				
		if (!open) { 
			if (dmy > 0) {
				open = true;
				curControllerContainerHeight = openHeight = 1;
				toggleButton.innerHTML = name || "Hide Controls";
			} else {
				return;
			}
		}
		
		// TODO: Flip this if you want to resize to the left.
		var dmx = pmx - mx;
		
		if (dmy > 0 && 
			curControllerContainerHeight > controllerHeight) {
			var d = GUI.map(curControllerContainerHeight, controllerHeight, controllerHeight + 100, 1, 0);
			dmy *= d;
		}
		
		toggleDragged = true;
		dragDisplacementY += dmy;
		dragDisplacementX += dmx;
		openHeight += dmy;
		width += dmx;
		curControllerContainerHeight += dmy;
		controllerContainer.style.height = openHeight+'px';
		width = GUI.constrain(width, MIN_WIDTH, MAX_WIDTH);
		_this.domElement.style.width = width+'px';
		checkForOverflow();
	};
	
	toggleButton.addEventListener('mousedown', function(e) {
		pmy = my = e.pageY;
		pmx = mx = e.pageX;
		togglePressed = true;
		e.preventDefault();
		dragDisplacementY = 0;
		dragDisplacementX = 0;
		document.addEventListener('mousemove', resize, false);
		return false;

	}, false);
	
	
	toggleButton.addEventListener('click', function(e) {
		e.preventDefault();
		return false;
	}, false);
	
	
	document.addEventListener('mouseup', function(e) {
		
		if (togglePressed && !toggleDragged) {
			
			_this.toggle();

			
		}
		
		if (togglePressed && toggleDragged) {
		
			if (dragDisplacementX == 0) {
			
				adaptToScrollbar()
	
			}
		
			if (openHeight > controllerHeight) {
			
				clearTimeout(resizeTimeout);
				openHeight = resizeTo = controllerHeight;
				beginResize();
				
			} else if (controllerContainer.children.length >= 1) {

				var singleControllerHeight = controllerContainer.children[0].offsetHeight;			
				clearTimeout(resizeTimeout);
				var target = Math.round(curControllerContainerHeight/singleControllerHeight)*singleControllerHeight-1;
				resizeTo = target;
				if (resizeTo <= 0) {
					_this.hide();
					openHeight = singleControllerHeight*2;
				} else { 
					openHeight = resizeTo;		
					beginResize();			
				}
			}
			
			
			
		}
		
		
		document.removeEventListener('mousemove', resize, false);
		e.preventDefault();
		toggleDragged = false;
		togglePressed = false;
		
		return false;

	}, false);
	
	this.domElement.appendChild(controllerContainer);
	this.domElement.appendChild(toggleButton);

	if (GUI.autoPlace) {
		if(GUI.autoPlaceContainer == null) {
			GUI.autoPlaceContainer = document.createElement('div');
			GUI.autoPlaceContainer.setAttribute("id", "guidat");
			
			document.body.appendChild(GUI.autoPlaceContainer);
		}
		GUI.autoPlaceContainer.appendChild(this.domElement);
	}

	this.autoListenIntervalTime = 1000/60;

	var createListenInterval = function() {
		listenInterval = setInterval(function() {
			_this.listen();
		}, this.autoListenIntervalTime);
	}
	
	this.__defineSetter__("autoListen", function(v) {
		autoListen = v;
		if (!autoListen) {
			clearInterval(listenInterval);
		} else { 
			if (listening.length > 0) createListenInterval();
		}
	});
	
	this.__defineGetter__("autoListen", function(v) {
		return autoListen;
	});
	
	this.listenTo = function(controller) {
	 	// TODO: check for duplicates
	 	if (listening.length == 0) {
	 		createListenInterval();
	 	}
		listening.push(controller);
	};
	
	this.unlistenTo = function(controller) {
		// TODO: test this
		for(var i = 0; i < listening.length; i++) {
			if(listening[i] == controller) listening.splice(i, 1);
		}
		if(listening.length <= 0) {
			clearInterval(listenInterval);
		}
	};
	
	this.listen = function(whoToListenTo) {
		var arr = whoToListenTo || listening;
		for (var i in arr) {
			arr[i].updateDisplay();
		}
	};
	
	this.listenAll = function() {
		this.listen(controllers);
	}
	
	this.autoListen = true;

	var alreadyControlled = function(object, propertyName) {
		for (var i in controllers) {
			if (controllers[i].object == object &&
				controllers[i].propertyName == propertyName) {
				return true;
			}
		}
		return false;
	};


	var construct = function(constructor, args) {
		function F() {
		    return constructor.apply(this, args);
		}
		F.prototype = constructor.prototype;
		return new F();
	};

	this.add = function() {

		var object = arguments[0];
		var propertyName = arguments[1];

		// Have we already added this?
		if (alreadyControlled(object, propertyName)) {
		//	GUI.error("Controller for \"" + propertyName+"\" already added.");
		//	return;
		}

		var value = object[propertyName];

		// Does this value exist? Is it accessible?
		if (value == undefined) {
			GUI.error(object + " either has no property \""+propertyName+"\", or the property is inaccessible.");
			return;
		}

		var type = typeof value;
		var handler = handlerTypes[type];

		// Do we know how to deal with this data type?
		if (handler == undefined) {
			GUI.error("Cannot create controller for data type \""+type+"\"");
			return;
		}
	
		var args = [this]; // Set first arg (parent) to this 
		for (var j = 0; j < arguments.length; j++) {
			args.push(arguments[j]);
		}
	
		var controllerObject = construct(handler, args);
		
		// Were we able to make the controller?
		if (!controllerObject) {
			GUI.error("Error creating controller for \""+propertyName+"\".");
			return;
		}

		// Success.
		controllerContainer.appendChild(controllerObject.domElement);
		controllers.push(controllerObject);
		GUI.allControllers.push(controllerObject);

		// Do we have a saved value for this controller?
		if (type != "function" && 
			GUI.saveIndex < GUI.savedValues.length) {
			controllerObject.setValue(GUI.savedValues[GUI.saveIndex]);
			GUI.saveIndex++;
		}
	
		// Compute sum height of controllers.
		checkForOverflow();
		
		// Prevents checkForOverflow bug in which loaded gui appearance
		// settings are not respected by presence of scrollbar.
		if (!explicitOpenHeight) {
			openHeight = controllerHeight;
		}
		
		return controllerObject;
		
	}
	
	var checkForOverflow = function() {
		controllerHeight = 0;
		for (var i in controllers) {
			controllerHeight += controllers[i].domElement.offsetHeight;
		}
		if (controllerHeight - 1 > openHeight) {
			controllerContainer.style.overflowY = "auto";
		} else {
			controllerContainer.style.overflowY = "hidden";
		}	
	}
	
	var handlerTypes = {
		"number": GUI.NumberController,
		"string": GUI.StringController,
		"boolean": GUI.BooleanController,
		"function": GUI.FunctionController
	};
	
	var alreadyControlled = function(object, propertyName) {
		for (var i in controllers) {
			if (controllers[i].object == object &&
				controllers[i].propertyName == propertyName) {
				return true;
			}
		}
		return false;
	};
	
	var construct = function(constructor, args) {
=======
    var _this = this;

    var MIN_WIDTH = 240;
    var MAX_WIDTH = 500;

    var controllers = [];
    var listening = [];

    var autoListen = true;

    var listenInterval;

    // Sum total of heights of controllers in this gui
    var controllerHeight;

    var curControllerContainerHeight = 0;

    var open = false;
    var width = 280;

    // Prevents checkForOverflow bug in which loaded gui appearance
    // settings are not respected by presence of scrollbar.
    var explicitOpenHeight = false;

    // How big we get when we open
    var openHeight;

    var name;

    var resizeTo = 0;
    var resizeTimeout;

    this.domElement = document.createElement('div');
    this.domElement.setAttribute('class', 'guidat');
    this.domElement.style.width = width+'px';

    var controllerContainer = document.createElement('div');
    controllerContainer.setAttribute('class', 'guidat-controllers');

    // Firefox hack to prevent horizontal scrolling
    controllerContainer.addEventListener('DOMMouseScroll', function(e) {

        var scrollAmount = this.scrollTop;

        if (e.wheelDelta) {
            scrollAmount+=e.wheelDelta;
        } else if (e.detail) {
            scrollAmount+=e.detail;
        }

        if (e.preventDefault) {
            e.preventDefault();
        }
        e.returnValue = false;

        controllerContainer.scrollTop = scrollAmount;

    }, false);

    controllerContainer.style.height = '0px';

    var toggleButton = document.createElement('a');
    toggleButton.setAttribute('class', 'guidat-toggle');
    toggleButton.setAttribute('href', '#');
    toggleButton.innerHTML = "Show Controls";

    var toggleDragged = false,
        dragDisplacementX = 0,
        dragDisplacementY = 0,
        togglePressed = false;

    var my, pmy, mx, pmx;

    var resize = function(e) {
        pmy = my;
        pmx = mx;
        my = e.pageY;
        mx = e.pageX;

        var dmy = my - pmy;

        if (!open) {
            if (dmy > 0) {
                open = true;
                curControllerContainerHeight = openHeight = 1;
                toggleButton.innerHTML = name || "Hide Controls";
            } else {
                return;
            }
        }

        // TODO: Flip this if you want to resize to the left.
        var dmx = pmx - mx;

        if (dmy > 0 &&
            curControllerContainerHeight > controllerHeight) {
            var d = GUI.map(curControllerContainerHeight, controllerHeight, controllerHeight + 100, 1, 0);
            dmy *= d;
        }

        toggleDragged = true;
        dragDisplacementY += dmy;
        dragDisplacementX += dmx;
        openHeight += dmy;
        width += dmx;
        curControllerContainerHeight += dmy;
        controllerContainer.style.height = openHeight+'px';
        width = GUI.constrain(width, MIN_WIDTH, MAX_WIDTH);
        _this.domElement.style.width = width+'px';
        checkForOverflow();
    };

    toggleButton.addEventListener('mousedown', function(e) {
        pmy = my = e.pageY;
        pmx = mx = e.pageX;
        togglePressed = true;
        e.preventDefault();
        dragDisplacementY = 0;
        dragDisplacementX = 0;
        document.addEventListener('mousemove', resize, false);
        return false;

    }, false);


    toggleButton.addEventListener('click', function(e) {
        e.preventDefault();
        return false;
    }, false);


    document.addEventListener('mouseup', function(e) {

        if (togglePressed && !toggleDragged) {

            _this.toggle();

            // Clears lingering slider column
            _this.domElement.style.width = (width+1)+'px';
            setTimeout(function() {
                _this.domElement.style.width = width+'px';
            }, 1);
        }

        if (togglePressed && toggleDragged) {

            if (dragDisplacementX == 0) {

                // Clears lingering slider column
                _this.domElement.style.width = (width+1)+'px';
                setTimeout(function() {
                    _this.domElement.style.width = width+'px';
                }, 1);

            }

            if (openHeight > controllerHeight) {

                clearTimeout(resizeTimeout);
                openHeight = resizeTo = controllerHeight;
                beginResize();

            } else if (controllerContainer.children.length >= 1) {

                var singleControllerHeight = controllerContainer.children[0].offsetHeight;
                clearTimeout(resizeTimeout);
                var target = Math.round(curControllerContainerHeight/singleControllerHeight)*singleControllerHeight-1;
                resizeTo = target;
                if (resizeTo <= 0) {
                    _this.hide();
                    openHeight = singleControllerHeight*2;
                } else {
                    openHeight = resizeTo;
                    beginResize();
                }
            }
        }

        document.removeEventListener('mousemove', resize, false);
        e.preventDefault();
        toggleDragged = false;
        togglePressed = false;

        return false;

    }, false);

    this.domElement.appendChild(controllerContainer);
    this.domElement.appendChild(toggleButton);

    if (GUI.autoPlace) {
        if(GUI.autoPlaceContainer == null) {
            GUI.autoPlaceContainer = document.createElement('div');
            GUI.autoPlaceContainer.setAttribute("id", "guidat");

            document.body.appendChild(GUI.autoPlaceContainer);
        }
        GUI.autoPlaceContainer.appendChild(this.domElement);
    }

    this.autoListenIntervalTime = 1000/60;

    var createListenInterval = function() {
        listenInterval = setInterval(function() {
            _this.listen();
        }, this.autoListenIntervalTime);
    };

    this.__defineSetter__("autoListen", function(v) {
        autoListen = v;
        if (!autoListen) {
            clearInterval(listenInterval);
        } else {
            if (listening.length > 0) createListenInterval();
        }
    });

    this.__defineGetter__("autoListen", function(v) {
        return autoListen;
    });

    this.listenTo = function(controller) {
        // TODO: check for duplicates
        if (listening.length == 0) {
            createListenInterval();
        }
        listening.push(controller);
    };

    this.unlistenTo = function(controller) {
        // TODO: test this
        for(var i = 0; i < listening.length; i++) {
            if(listening[i] == controller) listening.splice(i, 1);
        }
        if(listening.length <= 0) {
            clearInterval(listenInterval);
        }
    };

    this.listen = function(whoToListenTo) {
        var arr = whoToListenTo || listening;
        for (var i in arr) {
            arr[i].updateDisplay();
        }
    };

    this.listenAll = function() {
        this.listen(controllers);
    };

    this.autoListen = true;

    var alreadyControlled = function(object, propertyName) {
        for (var i in controllers) {
            if (controllers[i].object == object &&
                controllers[i].propertyName == propertyName) {
                return true;
            }
        }
        return false;
    };


    var construct = function(constructor, args) {
>>>>>>> 151879cd
        function F() {
            return constructor.apply(this, args);
        }
        F.prototype = constructor.prototype;
        return new F();
    };

<<<<<<< HEAD
	this.reset = function() {
		// TODO
	}

	// GUI ... GUI
	
	this.toggle = function() {
		open ? this.hide() : this.show();
	};

	this.show = function() {
		toggleButton.innerHTML = name || "Hide Controls";
		resizeTo = openHeight;
		clearTimeout(resizeTimeout);
		beginResize();
		open = true;
	}

	this.hide = function() {
		toggleButton.innerHTML = name || "Show Controls";
		resizeTo = 0;
		clearTimeout(resizeTimeout);
		beginResize();
		open = false;
	}
	
	this.name = function(n) {
		name = n;
		toggleButton.innerHTML = n;
	}
	
	// used in saveURL
	this.appearanceVars = function() {
		return [open, width, openHeight, controllerContainer.scrollTop]
	}
	
	var beginResize = function() {
		//console.log("Resizing from " + curControllerContainerHeight + " to " + resizeTo);
		curControllerContainerHeight += (resizeTo - curControllerContainerHeight)*0.6;
		if (Math.abs(curControllerContainerHeight-resizeTo) < 1) {
			curControllerContainerHeight = resizeTo;
			adaptToScrollbar();
			
		} else { 
			resizeTimeout = setTimeout(beginResize, 1000/30);
		}
		controllerContainer.style.height = Math.round(curControllerContainerHeight)+'px';
		checkForOverflow();
	}
	
	var adaptToScrollbar = function() {
		// Clears lingering slider column
		_this.domElement.style.width = (width+1)+'px';
		setTimeout(function() {
			_this.domElement.style.width = width+'px';
		}, 1);
	};
	
	// Load saved appearance:

	if (GUI.guiIndex < GUI.savedAppearanceVars.length) {

	
		width = parseInt(GUI.savedAppearanceVars[GUI.guiIndex][1]);
		_this.domElement.style.width = width+"px";
		
		openHeight = parseInt(GUI.savedAppearanceVars[GUI.guiIndex][2]);
		explicitOpenHeight = true;
		if (eval(GUI.savedAppearanceVars[GUI.guiIndex][0]) == true) {
			curControllerContainerHeight = openHeight;
			var t = GUI.savedAppearanceVars[GUI.guiIndex][3]
			
			// Hack.
			setTimeout(function() {
				controllerContainer.scrollTop = t;
			}, 0);
			
			if (GUI.scrollTop > -1) {
				document.body.scrollTop = GUI.scrollTop;
			}
			resizeTo = openHeight;
			this.show();
		}

		GUI.guiIndex++;
	}

	GUI.allGuis.push(this);
=======
    this.add = function() {

        var object = arguments[0];
        var propertyName = arguments[1];

        // Have we already added this?
        if (alreadyControlled(object, propertyName)) {
        //	GUI.error("Controller for \"" + propertyName+"\" already added.");
        //	return;
        }

        var value = object[propertyName];

        // Does this value exist? Is it accessible?
        if (value == undefined) {
            GUI.error(object + " either has no property \""+propertyName+"\", or the property is inaccessible.");
            return;
        }

        var type = typeof value;
        var handler = handlerTypes[type];

        // Do we know how to deal with this data type?
        if (handler == undefined) {
            GUI.error("Cannot create controller for data type \""+type+"\"");
            return;
        }

        var args = [this]; // Set first arg (parent) to this
        for (var j = 0; j < arguments.length; j++) {
            args.push(arguments[j]);
        }

        var controllerObject = construct(handler, args);

        // Were we able to make the controller?
        if (!controllerObject) {
            GUI.error("Error creating controller for \""+propertyName+"\".");
            return;
        }

        // Success.
        controllerContainer.appendChild(controllerObject.domElement);
        controllers.push(controllerObject);
        GUI.allControllers.push(controllerObject);

        // Do we have a saved value for this controller?
        if (type != "function" &&
            GUI.saveIndex < GUI.savedValues.length) {
            controllerObject.setValue(GUI.savedValues[GUI.saveIndex]);
            GUI.saveIndex++;
        }

        // Compute sum height of controllers.
        checkForOverflow();

        // Prevents checkForOverflow bug in which loaded gui appearance
        // settings are not respected by presence of scrollbar.
        if (!explicitOpenHeight) {
            openHeight = controllerHeight;
        }

        return controllerObject;

    };

    var checkForOverflow = function() {
        controllerHeight = 0;
        for (var i in controllers) {
            controllerHeight += controllers[i].domElement.offsetHeight;
        }
        if (controllerHeight - 1 > openHeight) {
            controllerContainer.style.overflowY = "auto";
        } else {
            controllerContainer.style.overflowY = "hidden";
        }
    };

    var handlerTypes = {
        "number": GUI.NumberController,
        "string": GUI.StringController,
        "boolean": GUI.BooleanController,
        "function": GUI.FunctionController
    };

    this.reset = function() {
        // TODO
    };

    // GUI ... GUI

    this.toggle = function() {
        open ? this.hide() : this.show();
    };

    this.show = function() {
        toggleButton.innerHTML = name || "Hide Controls";
        resizeTo = openHeight;
        clearTimeout(resizeTimeout);
        beginResize();
        open = true;
    };

    this.hide = function() {
        toggleButton.innerHTML = name || "Show Controls";
        resizeTo = 0;
        clearTimeout(resizeTimeout);
        beginResize();
        open = false;
    };

    this.name = function(n) {
        name = n;
        toggleButton.innerHTML = n;
    };

    // used in saveURL
    this.appearanceVars = function() {
        return [open, width, openHeight, controllerContainer.scrollTop];
    };

    var beginResize = function() {
        //console.log("Resizing from " + curControllerContainerHeight + " to " + resizeTo);
        curControllerContainerHeight += (resizeTo - curControllerContainerHeight)*0.6;
        if (Math.abs(curControllerContainerHeight-resizeTo) < 1) {
            curControllerContainerHeight = resizeTo;
        } else {
            resizeTimeout = setTimeout(beginResize, 1000/30);
        }
        controllerContainer.style.height = Math.round(curControllerContainerHeight)+'px';
        checkForOverflow();
    };

    // Load saved appearance:

    if (GUI.guiIndex < GUI.savedAppearanceVars.length) {


        width = parseInt(GUI.savedAppearanceVars[GUI.guiIndex][1]);
        _this.domElement.style.width = width+"px";

        openHeight = parseInt(GUI.savedAppearanceVars[GUI.guiIndex][2]);
        explicitOpenHeight = true;
        if (eval(GUI.savedAppearanceVars[GUI.guiIndex][0]) == true) {
            curControllerContainerHeight = openHeight;
            var t = GUI.savedAppearanceVars[GUI.guiIndex][3];

            // Hack.
            setTimeout(function() {
                controllerContainer.scrollTop = t;
            }, 0);

            if (GUI.scrollTop > -1) {
                document.body.scrollTop = GUI.scrollTop;
            }
            resizeTo = openHeight;
            this.show();
        }

        GUI.guiIndex++;
    }

    GUI.allGuis.push(this);
>>>>>>> 151879cd

};

// Static members

GUI.autoPlace = true;
GUI.autoPlaceContainer = null;
GUI.allControllers = [];
GUI.allGuis = [];

GUI.saveURL = function() {
    var url = GUI.replaceGetVar("saveString", GUI.getSaveString());
    window.location = url;
};

GUI.scrollTop = -1;

GUI.load = function(saveString) {

    //GUI.savedAppearanceVars = [];
    var vals = saveString.split(",");
    var numGuis = parseInt(vals[0]);
    GUI.scrollTop = parseInt(vals[1]);
    for (var i = 0; i < numGuis; i++) {
        var appr = vals.splice(2, 4);
        GUI.savedAppearanceVars.push(appr);
    }

    GUI.savedValues = vals.splice(2, vals.length);

};

GUI.savedValues = [];
GUI.savedAppearanceVars = [];

GUI.getSaveString = function() {

    var vals = [],
        i;

    vals.push(GUI.allGuis.length);
    vals.push(document.body.scrollTop);


    for (i in GUI.allGuis) {
        var av = GUI.allGuis[i].appearanceVars();
        for (var j = 0; j < av.length; j++) {
            vals.push(av[j]);
        }
    }

    for (i in GUI.allControllers) {

        // We don't save values for functions.
        if (GUI.allControllers[i].type == "function") {
            continue;
        }

        var v = GUI.allControllers[i].getValue();

        // Round numbers so they don't get enormous
        if (GUI.allControllers[i].type == "number") {
            v = GUI.roundToDecimal(v, 4);
        }

        vals.push(v);

    }

    return vals.join(',');

};

GUI.getVarFromURL = function(v) {

    var vars = [], hash;
    var hashes = window.location.href.slice(window.location.href.indexOf('?') + 1).split('&');

    for (var i = 0; i < hashes.length; i++) {
        hash = hashes[i].split("=");
        if (hash == undefined) continue;
        if (hash[0] == v) {
            return hash[1];
        }
    }

    return null;

};

GUI.replaceGetVar = function(varName, val) {

    var vars = [], hash;
    var loc = window.location.href;
    var hashes = window.location.href.slice(window.location.href.indexOf('?') + 1).split('&');

    for (var i = 0; i < hashes.length; i++) {
        hash = hashes[i].split("=");
        if (hash == undefined) continue;
        if (hash[0] == varName) {
            return loc.replace(hash[1], val);
        }
    }

    if (window.location.href.indexOf('?') != -1) {
        return loc + "&"+varName+"="+val;
    }

    return loc+"?"+varName+"="+val;

};

GUI.saveIndex = 0;
GUI.guiIndex = 0;

GUI.showSaveString = function() {
    alert(GUI.getSaveString());
};

// Util functions

GUI.makeUnselectable = function(elem) {
    elem.onselectstart = function() { return false; };
    elem.style.MozUserSelect = "none";
    elem.style.KhtmlUserSelect = "none";
    elem.unselectable = "on";
};

GUI.makeSelectable = function(elem) {
    elem.onselectstart = function() { };
    elem.style.MozUserSelect = "auto";
    elem.style.KhtmlUserSelect = "auto";
    elem.unselectable = "off";
};

GUI.map = function(v, i1, i2, o1, o2) {
    return o1 + (o2 - o1) * ((v - i1) / (i2 - i1));
};

GUI.constrain = function (v, o1, o2) {
    if (v < o1) v = o1;
    else if (v > o2) v = o2;
    return v;
};

GUI.error = function(str) {
    if (typeof console.error == 'function') {
        console.error("[GUI ERROR] " + str);
    }
};

GUI.roundToDecimal = function(n, decimals) {
    var t = Math.pow(10, decimals);
    return Math.round(n*t)/t;
};

GUI.extendController = function(clazz) {
    clazz.prototype = new GUI.Controller();
    clazz.prototype.constructor = clazz;
};

if (GUI.getVarFromURL('saveString') != null) GUI.load(GUI.getVarFromURL('saveString'));<|MERGE_RESOLUTION|>--- conflicted
+++ resolved
@@ -1,387 +1,23 @@
 var GUI = function() {
 
-<<<<<<< HEAD
-	var _this = this;
-	
-	var MIN_WIDTH = 240;
-	var MAX_WIDTH = 500;
-	
-	var controllers = [];
-	var listening = [];
-	
-	var autoListen = true;
-	
-	var listenInterval;
-	
-	// Sum total of heights of controllers in this gui
-	var controllerHeight;
-	
-	var curControllerContainerHeight = 0;
-	
-	var _this = this;
-	
-	var open = false;
-	var width = 280;
-	
-	// Prevents checkForOverflow bug in which loaded gui appearance
-	// settings are not respected by presence of scrollbar.
-	var explicitOpenHeight = false;
-	
-	// How big we get when we open
-	var openHeight;
-	
-	var name;
-	
-	var resizeTo = 0;
-	var resizeTimeout;
-	
-	this.domElement = document.createElement('div');
-	this.domElement.setAttribute('class', 'guidat');
-	this.domElement.style.width = width+'px';
-
-	var controllerContainer = document.createElement('div');
-	controllerContainer.setAttribute('class', 'guidat-controllers');
-	
-	// Firefox hack to prevent horizontal scrolling
-	controllerContainer.addEventListener('DOMMouseScroll', function(e) {
-		
-		var scrollAmount = this.scrollTop;
-		
-		if (e.wheelDelta) {
-			scrollAmount+=e.wheelDelta; 
-		} else if (e.detail) {
-			scrollAmount+=e.detail;
-		}
-			
-		if (e.preventDefault) {
-			e.preventDefault();
-		}
-		e.returnValue = false;
-		
-		controllerContainer.scrollTop = scrollAmount;
-		
-	}, false);
-	
-	controllerContainer.style.height = '0px';
-
-	var toggleButton = document.createElement('a');
-	toggleButton.setAttribute('class', 'guidat-toggle');
-	toggleButton.setAttribute('href', '#');
-	toggleButton.innerHTML = "Show Controls";
-	
-	var toggleDragged = false;
-	var dragDisplacementY = 0;
-	var togglePressed = false;
-	
-	var my, pmy, mx, pmx;
-	
-	var resize = function(e) {
-		pmy = my;
-		pmx = mx;
-		my = e.pageY;
-		mx = e.pageX;
-		
-		var dmy = my - pmy;
-				
-		if (!open) { 
-			if (dmy > 0) {
-				open = true;
-				curControllerContainerHeight = openHeight = 1;
-				toggleButton.innerHTML = name || "Hide Controls";
-			} else {
-				return;
-			}
-		}
-		
-		// TODO: Flip this if you want to resize to the left.
-		var dmx = pmx - mx;
-		
-		if (dmy > 0 && 
-			curControllerContainerHeight > controllerHeight) {
-			var d = GUI.map(curControllerContainerHeight, controllerHeight, controllerHeight + 100, 1, 0);
-			dmy *= d;
-		}
-		
-		toggleDragged = true;
-		dragDisplacementY += dmy;
-		dragDisplacementX += dmx;
-		openHeight += dmy;
-		width += dmx;
-		curControllerContainerHeight += dmy;
-		controllerContainer.style.height = openHeight+'px';
-		width = GUI.constrain(width, MIN_WIDTH, MAX_WIDTH);
-		_this.domElement.style.width = width+'px';
-		checkForOverflow();
-	};
-	
-	toggleButton.addEventListener('mousedown', function(e) {
-		pmy = my = e.pageY;
-		pmx = mx = e.pageX;
-		togglePressed = true;
-		e.preventDefault();
-		dragDisplacementY = 0;
-		dragDisplacementX = 0;
-		document.addEventListener('mousemove', resize, false);
-		return false;
-
-	}, false);
-	
-	
-	toggleButton.addEventListener('click', function(e) {
-		e.preventDefault();
-		return false;
-	}, false);
-	
-	
-	document.addEventListener('mouseup', function(e) {
-		
-		if (togglePressed && !toggleDragged) {
-			
-			_this.toggle();
-
-			
-		}
-		
-		if (togglePressed && toggleDragged) {
-		
-			if (dragDisplacementX == 0) {
-			
-				adaptToScrollbar()
-	
-			}
-		
-			if (openHeight > controllerHeight) {
-			
-				clearTimeout(resizeTimeout);
-				openHeight = resizeTo = controllerHeight;
-				beginResize();
-				
-			} else if (controllerContainer.children.length >= 1) {
-
-				var singleControllerHeight = controllerContainer.children[0].offsetHeight;			
-				clearTimeout(resizeTimeout);
-				var target = Math.round(curControllerContainerHeight/singleControllerHeight)*singleControllerHeight-1;
-				resizeTo = target;
-				if (resizeTo <= 0) {
-					_this.hide();
-					openHeight = singleControllerHeight*2;
-				} else { 
-					openHeight = resizeTo;		
-					beginResize();			
-				}
-			}
-			
-			
-			
-		}
-		
-		
-		document.removeEventListener('mousemove', resize, false);
-		e.preventDefault();
-		toggleDragged = false;
-		togglePressed = false;
-		
-		return false;
-
-	}, false);
-	
-	this.domElement.appendChild(controllerContainer);
-	this.domElement.appendChild(toggleButton);
-
-	if (GUI.autoPlace) {
-		if(GUI.autoPlaceContainer == null) {
-			GUI.autoPlaceContainer = document.createElement('div');
-			GUI.autoPlaceContainer.setAttribute("id", "guidat");
-			
-			document.body.appendChild(GUI.autoPlaceContainer);
-		}
-		GUI.autoPlaceContainer.appendChild(this.domElement);
-	}
-
-	this.autoListenIntervalTime = 1000/60;
-
-	var createListenInterval = function() {
-		listenInterval = setInterval(function() {
-			_this.listen();
-		}, this.autoListenIntervalTime);
-	}
-	
-	this.__defineSetter__("autoListen", function(v) {
-		autoListen = v;
-		if (!autoListen) {
-			clearInterval(listenInterval);
-		} else { 
-			if (listening.length > 0) createListenInterval();
-		}
-	});
-	
-	this.__defineGetter__("autoListen", function(v) {
-		return autoListen;
-	});
-	
-	this.listenTo = function(controller) {
-	 	// TODO: check for duplicates
-	 	if (listening.length == 0) {
-	 		createListenInterval();
-	 	}
-		listening.push(controller);
-	};
-	
-	this.unlistenTo = function(controller) {
-		// TODO: test this
-		for(var i = 0; i < listening.length; i++) {
-			if(listening[i] == controller) listening.splice(i, 1);
-		}
-		if(listening.length <= 0) {
-			clearInterval(listenInterval);
-		}
-	};
-	
-	this.listen = function(whoToListenTo) {
-		var arr = whoToListenTo || listening;
-		for (var i in arr) {
-			arr[i].updateDisplay();
-		}
-	};
-	
-	this.listenAll = function() {
-		this.listen(controllers);
-	}
-	
-	this.autoListen = true;
-
-	var alreadyControlled = function(object, propertyName) {
-		for (var i in controllers) {
-			if (controllers[i].object == object &&
-				controllers[i].propertyName == propertyName) {
-				return true;
-			}
-		}
-		return false;
-	};
-
-
-	var construct = function(constructor, args) {
-		function F() {
-		    return constructor.apply(this, args);
-		}
-		F.prototype = constructor.prototype;
-		return new F();
-	};
-
-	this.add = function() {
-
-		var object = arguments[0];
-		var propertyName = arguments[1];
-
-		// Have we already added this?
-		if (alreadyControlled(object, propertyName)) {
-		//	GUI.error("Controller for \"" + propertyName+"\" already added.");
-		//	return;
-		}
-
-		var value = object[propertyName];
-
-		// Does this value exist? Is it accessible?
-		if (value == undefined) {
-			GUI.error(object + " either has no property \""+propertyName+"\", or the property is inaccessible.");
-			return;
-		}
-
-		var type = typeof value;
-		var handler = handlerTypes[type];
-
-		// Do we know how to deal with this data type?
-		if (handler == undefined) {
-			GUI.error("Cannot create controller for data type \""+type+"\"");
-			return;
-		}
-	
-		var args = [this]; // Set first arg (parent) to this 
-		for (var j = 0; j < arguments.length; j++) {
-			args.push(arguments[j]);
-		}
-	
-		var controllerObject = construct(handler, args);
-		
-		// Were we able to make the controller?
-		if (!controllerObject) {
-			GUI.error("Error creating controller for \""+propertyName+"\".");
-			return;
-		}
-
-		// Success.
-		controllerContainer.appendChild(controllerObject.domElement);
-		controllers.push(controllerObject);
-		GUI.allControllers.push(controllerObject);
-
-		// Do we have a saved value for this controller?
-		if (type != "function" && 
-			GUI.saveIndex < GUI.savedValues.length) {
-			controllerObject.setValue(GUI.savedValues[GUI.saveIndex]);
-			GUI.saveIndex++;
-		}
-	
-		// Compute sum height of controllers.
-		checkForOverflow();
-		
-		// Prevents checkForOverflow bug in which loaded gui appearance
-		// settings are not respected by presence of scrollbar.
-		if (!explicitOpenHeight) {
-			openHeight = controllerHeight;
-		}
-		
-		return controllerObject;
-		
-	}
-	
-	var checkForOverflow = function() {
-		controllerHeight = 0;
-		for (var i in controllers) {
-			controllerHeight += controllers[i].domElement.offsetHeight;
-		}
-		if (controllerHeight - 1 > openHeight) {
-			controllerContainer.style.overflowY = "auto";
-		} else {
-			controllerContainer.style.overflowY = "hidden";
-		}	
-	}
-	
-	var handlerTypes = {
-		"number": GUI.NumberController,
-		"string": GUI.StringController,
-		"boolean": GUI.BooleanController,
-		"function": GUI.FunctionController
-	};
-	
-	var alreadyControlled = function(object, propertyName) {
-		for (var i in controllers) {
-			if (controllers[i].object == object &&
-				controllers[i].propertyName == propertyName) {
-				return true;
-			}
-		}
-		return false;
-	};
-	
-	var construct = function(constructor, args) {
-=======
     var _this = this;
-
+    
     var MIN_WIDTH = 240;
     var MAX_WIDTH = 500;
-
+    
     var controllers = [];
     var listening = [];
-
+    
     var autoListen = true;
-
+    
     var listenInterval;
-
+    
     // Sum total of heights of controllers in this gui
     var controllerHeight;
-
+    
     var curControllerContainerHeight = 0;
+
+    var _this = this;
 
     var open = false;
     var width = 280;
@@ -392,62 +28,61 @@
 
     // How big we get when we open
     var openHeight;
-
+    
     var name;
-
+    
     var resizeTo = 0;
     var resizeTimeout;
-
+    
     this.domElement = document.createElement('div');
     this.domElement.setAttribute('class', 'guidat');
     this.domElement.style.width = width+'px';
 
     var controllerContainer = document.createElement('div');
     controllerContainer.setAttribute('class', 'guidat-controllers');
-
+    
     // Firefox hack to prevent horizontal scrolling
     controllerContainer.addEventListener('DOMMouseScroll', function(e) {
-
+        
         var scrollAmount = this.scrollTop;
-
+        
         if (e.wheelDelta) {
-            scrollAmount+=e.wheelDelta;
+            scrollAmount+=e.wheelDelta; 
         } else if (e.detail) {
             scrollAmount+=e.detail;
         }
-
+            
         if (e.preventDefault) {
             e.preventDefault();
         }
         e.returnValue = false;
-
+        
         controllerContainer.scrollTop = scrollAmount;
-
+        
     }, false);
-
+    
     controllerContainer.style.height = '0px';
 
     var toggleButton = document.createElement('a');
     toggleButton.setAttribute('class', 'guidat-toggle');
     toggleButton.setAttribute('href', '#');
     toggleButton.innerHTML = "Show Controls";
-
-    var toggleDragged = false,
-        dragDisplacementX = 0,
-        dragDisplacementY = 0,
-        togglePressed = false;
-
+    
+    var toggleDragged = false;
+    var dragDisplacementY = 0;
+    var togglePressed = false;
+    
     var my, pmy, mx, pmx;
-
+    
     var resize = function(e) {
         pmy = my;
         pmx = mx;
         my = e.pageY;
         mx = e.pageX;
-
+        
         var dmy = my - pmy;
-
-        if (!open) {
+                
+        if (!open) { 
             if (dmy > 0) {
                 open = true;
                 curControllerContainerHeight = openHeight = 1;
@@ -456,16 +91,16 @@
                 return;
             }
         }
-
+        
         // TODO: Flip this if you want to resize to the left.
         var dmx = pmx - mx;
-
-        if (dmy > 0 &&
+        
+        if (dmy > 0 && 
             curControllerContainerHeight > controllerHeight) {
             var d = GUI.map(curControllerContainerHeight, controllerHeight, controllerHeight + 100, 1, 0);
             dmy *= d;
         }
-
+        
         toggleDragged = true;
         dragDisplacementY += dmy;
         dragDisplacementX += dmx;
@@ -477,7 +112,7 @@
         _this.domElement.style.width = width+'px';
         checkForOverflow();
     };
-
+    
     toggleButton.addEventListener('mousedown', function(e) {
         pmy = my = e.pageY;
         pmx = mx = e.pageX;
@@ -490,44 +125,29 @@
 
     }, false);
 
-
     toggleButton.addEventListener('click', function(e) {
         e.preventDefault();
         return false;
     }, false);
 
-
     document.addEventListener('mouseup', function(e) {
-
+        
         if (togglePressed && !toggleDragged) {
-
             _this.toggle();
-
-            // Clears lingering slider column
-            _this.domElement.style.width = (width+1)+'px';
-            setTimeout(function() {
-                _this.domElement.style.width = width+'px';
-            }, 1);
-        }
-
+        }
+        
         if (togglePressed && toggleDragged) {
-
+        
             if (dragDisplacementX == 0) {
-
-                // Clears lingering slider column
-                _this.domElement.style.width = (width+1)+'px';
-                setTimeout(function() {
-                    _this.domElement.style.width = width+'px';
-                }, 1);
-
+                adaptToScrollbar();
             }
-
+        
             if (openHeight > controllerHeight) {
-
+            
                 clearTimeout(resizeTimeout);
                 openHeight = resizeTo = controllerHeight;
                 beginResize();
-
+                
             } else if (controllerContainer.children.length >= 1) {
 
                 var singleControllerHeight = controllerContainer.children[0].offsetHeight;
@@ -542,51 +162,52 @@
                     beginResize();
                 }
             }
-        }
-
+        };
+        
+        
         document.removeEventListener('mousemove', resize, false);
         e.preventDefault();
         toggleDragged = false;
         togglePressed = false;
-
+        
         return false;
 
     }, false);
-
+    
     this.domElement.appendChild(controllerContainer);
     this.domElement.appendChild(toggleButton);
-
+    
     if (GUI.autoPlace) {
         if(GUI.autoPlaceContainer == null) {
             GUI.autoPlaceContainer = document.createElement('div');
             GUI.autoPlaceContainer.setAttribute("id", "guidat");
-
+            
             document.body.appendChild(GUI.autoPlaceContainer);
         }
         GUI.autoPlaceContainer.appendChild(this.domElement);
     }
-
+    
     this.autoListenIntervalTime = 1000/60;
-
+    
     var createListenInterval = function() {
         listenInterval = setInterval(function() {
             _this.listen();
         }, this.autoListenIntervalTime);
     };
-
+    
     this.__defineSetter__("autoListen", function(v) {
         autoListen = v;
         if (!autoListen) {
             clearInterval(listenInterval);
-        } else {
+        } else { 
             if (listening.length > 0) createListenInterval();
         }
     });
-
+    
     this.__defineGetter__("autoListen", function(v) {
         return autoListen;
     });
-
+    
     this.listenTo = function(controller) {
         // TODO: check for duplicates
         if (listening.length == 0) {
@@ -594,7 +215,7 @@
         }
         listening.push(controller);
     };
-
+    
     this.unlistenTo = function(controller) {
         // TODO: test this
         for(var i = 0; i < listening.length; i++) {
@@ -604,18 +225,18 @@
             clearInterval(listenInterval);
         }
     };
-
+    
     this.listen = function(whoToListenTo) {
         var arr = whoToListenTo || listening;
         for (var i in arr) {
             arr[i].updateDisplay();
         }
     };
-
+    
     this.listenAll = function() {
         this.listen(controllers);
-    };
-
+    }
+    
     this.autoListen = true;
 
     var alreadyControlled = function(object, propertyName) {
@@ -630,7 +251,6 @@
 
 
     var construct = function(constructor, args) {
->>>>>>> 151879cd
         function F() {
             return constructor.apply(this, args);
         }
@@ -638,96 +258,6 @@
         return new F();
     };
 
-<<<<<<< HEAD
-	this.reset = function() {
-		// TODO
-	}
-
-	// GUI ... GUI
-	
-	this.toggle = function() {
-		open ? this.hide() : this.show();
-	};
-
-	this.show = function() {
-		toggleButton.innerHTML = name || "Hide Controls";
-		resizeTo = openHeight;
-		clearTimeout(resizeTimeout);
-		beginResize();
-		open = true;
-	}
-
-	this.hide = function() {
-		toggleButton.innerHTML = name || "Show Controls";
-		resizeTo = 0;
-		clearTimeout(resizeTimeout);
-		beginResize();
-		open = false;
-	}
-	
-	this.name = function(n) {
-		name = n;
-		toggleButton.innerHTML = n;
-	}
-	
-	// used in saveURL
-	this.appearanceVars = function() {
-		return [open, width, openHeight, controllerContainer.scrollTop]
-	}
-	
-	var beginResize = function() {
-		//console.log("Resizing from " + curControllerContainerHeight + " to " + resizeTo);
-		curControllerContainerHeight += (resizeTo - curControllerContainerHeight)*0.6;
-		if (Math.abs(curControllerContainerHeight-resizeTo) < 1) {
-			curControllerContainerHeight = resizeTo;
-			adaptToScrollbar();
-			
-		} else { 
-			resizeTimeout = setTimeout(beginResize, 1000/30);
-		}
-		controllerContainer.style.height = Math.round(curControllerContainerHeight)+'px';
-		checkForOverflow();
-	}
-	
-	var adaptToScrollbar = function() {
-		// Clears lingering slider column
-		_this.domElement.style.width = (width+1)+'px';
-		setTimeout(function() {
-			_this.domElement.style.width = width+'px';
-		}, 1);
-	};
-	
-	// Load saved appearance:
-
-	if (GUI.guiIndex < GUI.savedAppearanceVars.length) {
-
-	
-		width = parseInt(GUI.savedAppearanceVars[GUI.guiIndex][1]);
-		_this.domElement.style.width = width+"px";
-		
-		openHeight = parseInt(GUI.savedAppearanceVars[GUI.guiIndex][2]);
-		explicitOpenHeight = true;
-		if (eval(GUI.savedAppearanceVars[GUI.guiIndex][0]) == true) {
-			curControllerContainerHeight = openHeight;
-			var t = GUI.savedAppearanceVars[GUI.guiIndex][3]
-			
-			// Hack.
-			setTimeout(function() {
-				controllerContainer.scrollTop = t;
-			}, 0);
-			
-			if (GUI.scrollTop > -1) {
-				document.body.scrollTop = GUI.scrollTop;
-			}
-			resizeTo = openHeight;
-			this.show();
-		}
-
-		GUI.guiIndex++;
-	}
-
-	GUI.allGuis.push(this);
-=======
     this.add = function() {
 
         var object = arguments[0];
@@ -735,8 +265,8 @@
 
         // Have we already added this?
         if (alreadyControlled(object, propertyName)) {
-        //	GUI.error("Controller for \"" + propertyName+"\" already added.");
-        //	return;
+        //  GUI.error("Controller for \"" + propertyName+"\" already added.");
+        //  return;
         }
 
         var value = object[propertyName];
@@ -755,14 +285,14 @@
             GUI.error("Cannot create controller for data type \""+type+"\"");
             return;
         }
-
-        var args = [this]; // Set first arg (parent) to this
+    
+        var args = [this]; // Set first arg (parent) to this 
         for (var j = 0; j < arguments.length; j++) {
             args.push(arguments[j]);
         }
-
+    
         var controllerObject = construct(handler, args);
-
+        
         // Were we able to make the controller?
         if (!controllerObject) {
             GUI.error("Error creating controller for \""+propertyName+"\".");
@@ -775,25 +305,25 @@
         GUI.allControllers.push(controllerObject);
 
         // Do we have a saved value for this controller?
-        if (type != "function" &&
+        if (type != "function" && 
             GUI.saveIndex < GUI.savedValues.length) {
             controllerObject.setValue(GUI.savedValues[GUI.saveIndex]);
             GUI.saveIndex++;
         }
-
+    
         // Compute sum height of controllers.
         checkForOverflow();
-
+        
         // Prevents checkForOverflow bug in which loaded gui appearance
         // settings are not respected by presence of scrollbar.
         if (!explicitOpenHeight) {
             openHeight = controllerHeight;
         }
-
+        
         return controllerObject;
-
-    };
-
+        
+    }
+    
     var checkForOverflow = function() {
         controllerHeight = 0;
         for (var i in controllers) {
@@ -803,22 +333,41 @@
             controllerContainer.style.overflowY = "auto";
         } else {
             controllerContainer.style.overflowY = "hidden";
-        }
-    };
-
+        }   
+    };
+    
     var handlerTypes = {
         "number": GUI.NumberController,
         "string": GUI.StringController,
         "boolean": GUI.BooleanController,
         "function": GUI.FunctionController
     };
+    
+    var alreadyControlled = function(object, propertyName) {
+        for (var i in controllers) {
+            if (controllers[i].object == object &&
+                controllers[i].propertyName == propertyName) {
+                return true;
+            }
+        }
+        return false;
+    };
+    
+    var construct = function(constructor, args) {
+
+        function F() {
+            return constructor.apply(this, args);
+        }
+        F.prototype = constructor.prototype;
+        return new F();
+    };
 
     this.reset = function() {
         // TODO
-    };
+    }
 
     // GUI ... GUI
-
+    
     this.toggle = function() {
         open ? this.hide() : this.show();
     };
@@ -829,7 +378,7 @@
         clearTimeout(resizeTimeout);
         beginResize();
         open = true;
-    };
+    }
 
     this.hide = function() {
         toggleButton.innerHTML = name || "Show Controls";
@@ -837,49 +386,59 @@
         clearTimeout(resizeTimeout);
         beginResize();
         open = false;
-    };
-
+    }
+    
     this.name = function(n) {
         name = n;
         toggleButton.innerHTML = n;
-    };
-
+    }
+    
     // used in saveURL
     this.appearanceVars = function() {
-        return [open, width, openHeight, controllerContainer.scrollTop];
-    };
-
+        return [open, width, openHeight, controllerContainer.scrollTop]
+    }
+    
     var beginResize = function() {
         //console.log("Resizing from " + curControllerContainerHeight + " to " + resizeTo);
         curControllerContainerHeight += (resizeTo - curControllerContainerHeight)*0.6;
         if (Math.abs(curControllerContainerHeight-resizeTo) < 1) {
             curControllerContainerHeight = resizeTo;
-        } else {
+            adaptToScrollbar();
+            
+        } else { 
             resizeTimeout = setTimeout(beginResize, 1000/30);
         }
         controllerContainer.style.height = Math.round(curControllerContainerHeight)+'px';
         checkForOverflow();
-    };
-
+    }
+    
+    var adaptToScrollbar = function() {
+        // Clears lingering slider column
+        _this.domElement.style.width = (width+1)+'px';
+        setTimeout(function() {
+            _this.domElement.style.width = width+'px';
+        }, 1);
+    };
+    
     // Load saved appearance:
 
     if (GUI.guiIndex < GUI.savedAppearanceVars.length) {
 
-
+    
         width = parseInt(GUI.savedAppearanceVars[GUI.guiIndex][1]);
         _this.domElement.style.width = width+"px";
-
+        
         openHeight = parseInt(GUI.savedAppearanceVars[GUI.guiIndex][2]);
         explicitOpenHeight = true;
         if (eval(GUI.savedAppearanceVars[GUI.guiIndex][0]) == true) {
             curControllerContainerHeight = openHeight;
-            var t = GUI.savedAppearanceVars[GUI.guiIndex][3];
-
+            var t = GUI.savedAppearanceVars[GUI.guiIndex][3]
+            
             // Hack.
             setTimeout(function() {
                 controllerContainer.scrollTop = t;
             }, 0);
-
+            
             if (GUI.scrollTop > -1) {
                 document.body.scrollTop = GUI.scrollTop;
             }
@@ -891,7 +450,6 @@
     }
 
     GUI.allGuis.push(this);
->>>>>>> 151879cd
 
 };
 
