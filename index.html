<!doctype html>
    <head>
        <title>GUI-DAT</title>
        
        <link rel="icon" type="image/ico" href="favicon.ico">
        
        <link href="gui.css" media="screen" rel="stylesheet" type="text/css" />
        <link href="demo.css" media="screen" rel="stylesheet" type="text/css" />
        <script type="text/javascript" src="http://google-code-prettify.googlecode.com/svn/trunk/src/prettify.js"></script>

        <script type="text/javascript" src="gui.js"></script>
        <script type="text/javascript" src="controllers/controller.js"></script>
        <script type="text/javascript" src="controllers/controller.string.js"></script>
        <script type="text/javascript" src="controllers/controller.number.js"></script>
        <script type="text/javascript" src="controllers/controller.boolean.js"></script>
        <script type="text/javascript" src="controllers/controller.function.js"></script>
        <script id="demo" type="text/javascript">
            var controllableObject = 
               {   
                  numberProperty: 20,
                  constrainedNum: 0,
                  textProperty: "a string",
                  anotherTextProperty: "another string",
                  booleanProperty: false,
                  anotherBooleanProperty: false,
                  functionProperty: function() {
                     alert("I am a function!");
                  }
               };

            window.onload = function() {
<<<<<<< HEAD
            
=======
                
>>>>>>> c9e3a276
               prettyPrint();

               GUI.start();
   
               // Creates a number box
               GUI.add(controllableObject, "numberProperty");
   
               // Creates a slider (min, max)
               GUI.add(controllableObject, "constrainedNum", -100, 100)
   
               // Creates a text field
               GUI.add(controllableObject, "textProperty");
   
               // Creates a checkbox
               GUI.add(controllableObject, "booleanProperty");
   
               // Creates a button
               GUI.add(controllableObject, "functionProperty")
                  .setName("Fire a Function");

            };
        </script>
    </head>
    <body>
        <pre id="demo-pre" class="prettyprint">
var controllableObject = 
   {   
      numberProperty: 20,
      constrainedNum: 0,
      textProperty: "a string",
      booleanProperty: false,
      functionProperty: function() {
         alert("I am a function!");
      }
   };

window.onload = function() {

   GUI.start();

   // Creates a number box
   GUI.add(controllableObject, "numberProperty");

   // Creates a slider (min, max)
   GUI.add(controllableObject, "constrainedNum", -100, 100, 0);

   // Creates a text field
   GUI.add(controllableObject, "textProperty");

   // Creates a checkbox
   GUI.add(controllableObject, "booleanProperty");

   // Creates a button
   GUI.add(controllableObject, "functionProperty")
      .setName("Fire a Function");

};
        </pre>
        <footer>
            By <a href="http://georgemichaelbrower.com">George Michael Brower</a>, <a href="">Jono Brandel</a>, and <a href="https://github.com/jonobr1/GUI-DAT">you</a>.
        </footer>
    </body>
</html><|MERGE_RESOLUTION|>--- conflicted
+++ resolved
@@ -9,6 +9,7 @@
         <script type="text/javascript" src="http://google-code-prettify.googlecode.com/svn/trunk/src/prettify.js"></script>
 
         <script type="text/javascript" src="gui.js"></script>
+        <script type="text/javascript" src="controllers/slider.js"></script>
         <script type="text/javascript" src="controllers/controller.js"></script>
         <script type="text/javascript" src="controllers/controller.string.js"></script>
         <script type="text/javascript" src="controllers/controller.number.js"></script>
@@ -29,11 +30,7 @@
                };
 
             window.onload = function() {
-<<<<<<< HEAD
             
-=======
-                
->>>>>>> c9e3a276
                prettyPrint();
 
                GUI.start();
