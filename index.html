<!doctype html>
    <head>
        <title>GUI-DAT</title>
        
        <link rel="icon" type="image/gif" href="favicon.gif">
        
        <link href="gui.css" media="screen" rel="stylesheet" type="text/css" />
        <link href="demo.css" media="screen" rel="stylesheet" type="text/css" />
        <script type="text/javascript" src="http://google-code-prettify.googlecode.com/svn/trunk/src/prettify.js"></script>

        <script type="text/javascript" src="gui.js"></script>
        <script type="text/javascript" src="controllers/slider.js"></script>
        <script type="text/javascript" src="controllers/controller.js"></script>
        <script type="text/javascript" src="controllers/controller.string.js"></script>
        <script type="text/javascript" src="controllers/controller.number.js"></script>
        <script type="text/javascript" src="controllers/controller.boolean.js"></script>
        <script type="text/javascript" src="controllers/controller.function.js"></script>
        <script id="demo" type="text/javascript">
            var controllableObject = 
               {   
                  numberProperty: 20,
                  constrainedNum: 0,
                  notchedNum: 240,
                  textProperty: "a string",
                  anotherTextProperty: "another string",
                  booleanProperty: false,
                  anotherBooleanProperty: false,
                  functionProperty: function() {
                     alert("I am a function!");
                  }
               };

            window.onload = function() {
            
               prettyPrint();

               GUI.start();
   
               // Creates a number box
               GUI.add(controllableObject, "numberProperty");
   
               // Creates a slider (min, max)
               GUI.add(controllableObject, "constrainedNum", -100, 100)
               
               // Creates a slider with notches
               GUI.add(controllableObject, "notchedNum", 0, 800, 20)
   
               // Creates a text field
               GUI.add(controllableObject, "textProperty");
   
               // Creates a checkbox
               GUI.add(controllableObject, "booleanProperty");
   
               // Creates a button
               GUI.add(controllableObject, "functionProperty")
                  .setName("Fire a Function");

            };
        </script>
    </head>
    <body>
        <h1><a href = "http://twitter.com/guidat"><img src = "favicon.gif" alt = "GUI-DAT flag" /></a>GUI-DAT</h1>
        <p>
            is a super-light javascript library for making GUI elements. It is inspired by <a href = "http://www.sojamo.de/libraries/controlP5/">controlP5</a>.
        </p>
        <pre id="demo-pre" class="prettyprint">
var controllableObject = 
   {   
	  numberProperty: 20,
	  constrainedNum: 0,
	  notchedNum: 240,
	  textProperty: "a string",
	  anotherTextProperty: "another string",
	  booleanProperty: false,
	  anotherBooleanProperty: false,
	  functionProperty: function() {
		 alert("I am a function!");
	  }
   };

window.onload = function() {

   GUI.start();

   // Creates a number box
   GUI.add(controllableObject, "numberProperty");

   // Creates a slider (min, max)
   GUI.add(controllableObject, "constrainedNum", -100, 100)
   
   // Creates a slider with notches
   GUI.add(controllableObject, "notchedNum", 0, 800, 20)

   // Creates a text field
   GUI.add(controllableObject, "textProperty");

   // Creates a checkbox
   GUI.add(controllableObject, "booleanProperty");

   // Creates a button
   GUI.add(controllableObject, "functionProperty")
      .setName("Fire a Function");

};
        </pre>
        <footer>
<<<<<<< HEAD
            By <a href="http://georgemichaelbrower.com">George Michael Brower</a>, <a href="jonobr1.com">Jono Brandel</a>, and <a href="https://github.com/jonobr1/GUI-DAT">you</a>.
=======
            By <a href="http://georgemichaelbrower.com/">George Michael Brower</a>, <a href="http://jonobr1.com/">Jono Brandel</a>, and <a href="http://github.com/jonobr1/GUI-DAT">you</a>.
>>>>>>> 6d058551
        </footer>
    </body>
</html><|MERGE_RESOLUTION|>--- conflicted
+++ resolved
@@ -104,11 +104,7 @@
 };
         </pre>
         <footer>
-<<<<<<< HEAD
-            By <a href="http://georgemichaelbrower.com">George Michael Brower</a>, <a href="jonobr1.com">Jono Brandel</a>, and <a href="https://github.com/jonobr1/GUI-DAT">you</a>.
-=======
             By <a href="http://georgemichaelbrower.com/">George Michael Brower</a>, <a href="http://jonobr1.com/">Jono Brandel</a>, and <a href="http://github.com/jonobr1/GUI-DAT">you</a>.
->>>>>>> 6d058551
         </footer>
     </body>
 </html>