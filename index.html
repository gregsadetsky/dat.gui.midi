--- conflicted
+++ resolved
@@ -1,10 +1,3 @@
-<<<<<<< HEAD
-<html>
-<head>
-<link href="gui.css" media="screen" rel="stylesheet" type="text/css" />
-<link href="demo.css" media="screen" rel="stylesheet" type="text/css" />
-<script type="text/javascript" src="http://google-code-prettify.googlecode.com/svn/trunk/src/prettify.js"></script>
-=======
 <!doctype html>
     <head>
         <title>GUI-DAT</title>
@@ -14,7 +7,6 @@
         <link href="gui.css" media="screen" rel="stylesheet" type="text/css" />
         <link href="demo.css" media="screen" rel="stylesheet" type="text/css" />
         <script type="text/javascript" src="http://google-code-prettify.googlecode.com/svn/trunk/src/prettify.js"></script>
->>>>>>> 434b460c
 
         <script type="text/javascript" src="gui.js"></script>
         <script type="text/javascript" src="controller.js"></script>
@@ -37,12 +29,8 @@
                };
 
             window.onload = function() {
-
-<<<<<<< HEAD
-   prettyPrint();
-=======
+                
                prettyPrint();
->>>>>>> 434b460c
 
                GUI.start();
    
