--- conflicted
+++ resolved
@@ -22,13 +22,8 @@
                {   
                   numberProperty: 20,
                   constrainedNum: 0,
-<<<<<<< HEAD
                   notchedNum: 240,
                   pageTitle: "gui-dat",
-=======
-                  notchedNum: 200,
-                  textProperty: "a string",
->>>>>>> 1fda3732
                   anotherTextProperty: "another string",
                   booleanProperty: false,
                   anotherBooleanProperty: false,
@@ -50,13 +45,8 @@
                GUI.add(controllableObject, "constrainedNum", -100, 100)
 
                // Creates a slider with notches
-<<<<<<< HEAD
-               GUI.add(controllableObject, "notchedNum", 0, 800, 20)
+               GUI.add(controllableObject, "notchedNum", 0, 800, 100)
 
-=======
-               GUI.add(controllableObject, "notchedNum", 0, 800, 100)
-   
->>>>>>> 1fda3732
                // Creates a text field
                GUI.add(controllableObject, "pageTitle");
 
