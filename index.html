--- conflicted
+++ resolved
@@ -140,11 +140,7 @@
   </li>
   <li>
   	<a href='https://github.com/dataarts/dat.gui/raw/master/build/DAT.GUI.js'><strong>Download the uncompressed source</strong></a>
-<<<<<<< HEAD
-    <small id='buildsize'>[19.0kb]
-=======
     <small id='buildsize'>[33.0kb]
->>>>>>> 89b8f1aa
     </small>
   </li>
 
