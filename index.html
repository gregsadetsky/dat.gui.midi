--- conflicted
+++ resolved
@@ -43,13 +43,7 @@
 
 			// Boolean checkbox
 			gui.add(fizzyText, "displayOutline");
-
-<<<<<<< HEAD
-=======
-			// Watches a property
-			// gui.add(fizzyText, "framesRendered").listen();
-
->>>>>>> 1c2d2c20
+			
 			// Fires a function called "explode"
 			gui.add(fizzyText, "explode").name("Explode!");    // Specify a custom name.
 
