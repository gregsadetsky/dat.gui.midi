--- conflicted
+++ resolved
@@ -1,81 +1,20 @@
 <!doctype html>
     <head>
         <title>gui-dat</title>
-<<<<<<< HEAD
-        
-        <link rel="icon" type="image/png" href="demo/assets/favicon.png" />
-        <link href="demo/demo.css" media="screen" rel="stylesheet" type="text/css" />
-		<link href="gui.css" media="screen" rel="stylesheet" type="text/css" />
-<!--        <script type="text/javascript" src="http://google-code-prettify.googlecode.com/svn/trunk/src/prettify.js"></script>-->
-        <script type="text/javascript" src="gui.js"></script>
-        <script type="text/javascript" src="controllers/slider.js"></script>
-        <script type="text/javascript" src="controllers/controller.js"></script>
-        <script type="text/javascript" src="controllers/controller.number.js"></script>
-		<script type="text/javascript" src="controllers/controller.string.js"></script>
-		<script type="text/javascript" src="controllers/controller.boolean.js"></script>
-		<script type="text/javascript" src="controllers/controller.function.js"></script>
-
-        <script type="text/javascript" src="demo/improvedNoise.js"></script>
-        <script type="text/javascript" src="demo/demo.js"></script>
-        <script type="text/javascript">
-        var fizzyText;
-        var gui;
-            window.onload = function() {
-
-//			   prettyPrint();
-
-               fizzyText = new FizzyText("gui-dat");
-
-               gui = new GUI();
-               gui.start();
-               
-               // Text field
-               gui.add(fizzyText, "message").listen();
-
-               // Sliders with min and max
-               gui.add(fizzyText, "maxSize", 0.5, 7);
-               gui.add(fizzyText, "growthSpeed", 0.01, 1);
-               gui.add(fizzyText, "speed", 0.1, 2);
-               
-               // Sliders with min, max and increment.
-               gui.add(fizzyText, "noiseStrength", 10, 100, 5);
-               
-               // Boolean checkbox
-               gui.add(fizzyText, "displayOutline").onChange(function(v) {
-               	alert(v);
-               });
-	
-			   // Fires a function called "explode"
-               gui.add(fizzyText, "explode")
-                  .name('Explode!');    // Specify a custom name.
-               
-            };
-            
-            var _gaq = _gaq || [];
-            _gaq.push(['_setAccount', 'UA-20996084-1']);
-            _gaq.push(['_trackPageview']);
-            
-            (function() {
-                var ga = document.createElement('script'); ga.type = 'text/javascript'; ga.async = true;
-                ga.src = ('https:' == document.location.protocol ? 'https://ssl' : 'http://www') + '.google-analytics.com/ga.js';
-                var s = document.getElementsByTagName('script')[0]; s.parentNode.insertBefore(ga, s);
-            })();
-=======
-
 	<link rel="icon" type="image/png" href="demo/assets/favicon.png" />
 	<link href="demo/demo.css" media="screen" rel="stylesheet" type="text/css" />
 
 	<!-- <script type="text/javascript" src="gui.min.js"></script> -->
 
 	<link href="gui.css" media="screen" rel="stylesheet" type="text/css" />
-
+	<script type="text/javascript" src="gui.js"></script>
 	<script type="text/javascript" src="controllers/slider.js"></script>
 	<script type="text/javascript" src="controllers/controller.js"></script>
 	<script type="text/javascript" src="controllers/controller.boolean.js"></script>
 	<script type="text/javascript" src="controllers/controller.function.js"></script>
 	<script type="text/javascript" src="controllers/controller.number.js"></script>
 	<script type="text/javascript" src="controllers/controller.string.js"></script>
-	<script type="text/javascript" src="gui.js"></script>
+
 
 	<script type="text/javascript" src="demo/improvedNoise.js"></script>
 	<script type="text/javascript" src="demo/prettify.js"></script>
@@ -105,18 +44,15 @@
 			// Boolean checkbox
 			gui.add(fizzyText, "displayOutline");
 
-			// Watches a property
-			gui.add(fizzyText, "framesRendered").listen();
-
 			// Fires a function called "explode"
 			gui.add(fizzyText, "explode").name("Explode!");    // Specify a custom name.
 
 		};
 
->>>>>>> 8fd5eee3
         </script>
     </head>
     <body>
+    <div id="container">
 	    <div id = "helvetica-demo"></div>
 	    <div id = "notifier"></div>
         <h1><a href = "http://twitter.com/guidat"><img src = "demo/assets/profile.png" border = "0" alt = "GUI-DAT flag" /></a></h1>
@@ -138,13 +74,8 @@
    var fizzyText = new <a href="demo/demo.js">FizzyText</a>(&quot;gui-dat&quot;);
 
    var gui = new GUI();
-<<<<<<< HEAD
-   gui.start();
-   
-=======
    document.body.appendChild( gui.domElement );
 
->>>>>>> 8fd5eee3
    // Text field
    gui.add(fizzyText, &quot;message&quot;);
 
@@ -152,27 +83,16 @@
    gui.add(fizzyText, &quot;maxSize&quot;, 0.5, 7);
    gui.add(fizzyText, &quot;growthSpeed&quot;, 0.01, 1);
    gui.add(fizzyText, &quot;speed&quot;, 0.1, 2);
-<<<<<<< HEAD
-   
-   // Sliders with min, max and increment
-   gui.add(fizzyText, &quot;noiseStrength&quot;, 10, 100, 5);
-   
-=======
 
    // Sliders with min, max and increment.
    gui.add(fizzyText, &quot;noiseStrength&quot;, 10, 100, 5);
 
->>>>>>> 8fd5eee3
    // Boolean checkbox
    gui.add(fizzyText, &quot;displayOutline&quot;);
 
    // Fires a function called &quot;explode&quot;
    gui.add(fizzyText, &quot;explode&quot;).name(&quot;Explode!&quot;); // Specify a custom name.
-<<<<<<< HEAD
-   
-=======
 
->>>>>>> 8fd5eee3
 };
 
 &lt;/script&gt;</pre>
@@ -181,7 +101,6 @@
     		<li><strong>gui-dat</strong> will infer the type of the property you're trying to add<br/>(based on its initial value) and create the corresponding control.</li>
     		<li>The properties must be public, i.e. defined by <code><strong>this</strong>.prop = value</code>.</li>
     	</ul>
-<<<<<<< HEAD
 		<hr/>
 		
     	<h2>Fire a function when someone uses a control</h2>
@@ -216,22 +135,10 @@
 	gui.listenAll(); // updates ALL values managed by this gui
 }, 1000 / 60);
 </pre>
-=======
-        
-        <hr/>
-        <h2>Monitor variable changes <em>outside</em> of the GUI</h2>
-        <p>Let's say you have a variable that changes by itself from time to time. If you'd like the GUI to reflect those changes, use the <code>listen()</code> method.</p>
-        <pre class="prettyprint">GUI.add(obj, "propName").listen();</pre>
-
-        <h2>Fire a function when someone uses a control</h2>
-        <pre class="prettyprint">GUI.add(obj, "propName").onChange(function(n) {
-    alert("You changed me to " + n);
-});</pre>
-
->>>>>>> 8fd5eee3
 		<footer> 
             Initiated by <a href="http://georgemichaelbrower.com/">George Michael Brower</a> and <a href="http://jonobr1.com/">Jono Brandel</a> of the Data Arts Team, Google Creative Lab.
         </footer> 
+        </div>
 		</div>
     </body>
 </html>