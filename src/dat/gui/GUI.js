/**
 * dat-gui JavaScript Controller Library
 * http://code.google.com/p/dat-gui
 *
 * Copyright 2011 Data Arts Team, Google Creative Lab
 *
 * Licensed under the Apache License, Version 2.0 (the "License");
 * you may not use this file except in compliance with the License.
 * You may obtain a copy of the License at
 *
 * http://www.apache.org/licenses/LICENSE-2.0
 */

import css from '../utils/css';
import saveDialogueContents from 'html!./saveDialogue.html';
import styleSheet from '!style!css!sass!./style.scss';
import ControllerFactory from '../controllers/ControllerFactory';
import Controller from '../controllers/Controller';
import BooleanController from '../controllers/BooleanController';
import FunctionController from '../controllers/FunctionController';
import NumberControllerBox from '../controllers/NumberControllerBox';
import NumberControllerSlider from '../controllers/NumberControllerSlider';
import ColorController from '../controllers/ColorController';
import requestAnimationFrame from '../utils/requestAnimationFrame';
import CenteredDiv from '../dom/CenteredDiv';
import dom from '../dom/dom';
import common from '../utils/common';

css.inject(styleSheet);

/** Outer-most className for GUI's */
const CSS_NAMESPACE = 'dg';

const HIDE_KEY_CODE = 72;

/** The only value shared between the JS and SCSS. Use caution. */
const CLOSE_BUTTON_HEIGHT = 20;

const DEFAULT_DEFAULT_PRESET_NAME = 'Default';

const SUPPORTS_LOCAL_STORAGE = (function() {
  try {
    return 'localStorage' in window && window.localStorage !== null;
  } catch (e) {
    return false;
  }
})();

let SAVE_DIALOGUE;

/** Have we yet to create an autoPlace GUI? */
let autoPlaceVirgin = true;

/** Fixed position div that auto place GUI's go inside */
let autoPlaceContainer;

/** Are we hiding the GUI's ? */
let hide = false;

/** GUI's which should be hidden */
const hideableGuis = [];

/**
 * A lightweight controller library for JavaScript. It allows you to easily
 * manipulate variables and fire functions on the fly.
 * @class
 *
 * @member dat.gui
 *
 * @param {Object} [params]
 * @param {String} [params.name] The name of this GUI.
 * @param {Object} [params.load] JSON object representing the saved state of
 * this GUI.
 * @param {Boolean} [params.auto=true]
 * @param {dat.gui.GUI} [params.parent] The GUI I'm nested in.
 * @param {Boolean} [params.closed] If true, starts closed
 */
const GUI = function(pars) {
  const _this = this;

  let params = pars || {};

  /**
   * Outermost DOM Element
   * @type DOMElement
   */
  this.domElement = document.createElement('div');
  this.__ul = document.createElement('ul');
  this.domElement.appendChild(this.__ul);

  dom.addClass(this.domElement, CSS_NAMESPACE);

  /**
   * Nested GUI's by name
   * @ignore
   */
  this.__folders = {};

  this.__controllers = [];

  /**
   * List of objects I'm remembering for save, only used in top level GUI
   * @ignore
   */
  this.__rememberedObjects = [];

  /**
   * Maps the index of remembered objects to a map of controllers, only used
   * in top level GUI.
   *
   * @private
   * @ignore
   *
   * @example
   * [
   *  {
     *    propertyName: Controller,
     *    anotherPropertyName: Controller
     *  },
   *  {
     *    propertyName: Controller
     *  }
   * ]
   */
  this.__rememberedObjectIndecesToControllers = [];

  this.__listening = [];

  // Default parameters
  params = common.defaults(params, {
    autoPlace: true,
    width: GUI.DEFAULT_WIDTH
  });

  params = common.defaults(params, {
    resizable: params.autoPlace,
    hideable: params.autoPlace
  });

  if (!common.isUndefined(params.load)) {
    // Explicit preset
    if (params.preset) {
      params.load.preset = params.preset;
    }
  } else {
    params.load = {preset: DEFAULT_DEFAULT_PRESET_NAME};
  }

  if (common.isUndefined(params.parent) && params.hideable) {
    hideableGuis.push(this);
  }

  // Only root level GUI's are resizable.
  params.resizable = common.isUndefined(params.parent) && params.resizable;

  if (params.autoPlace && common.isUndefined(params.scrollable)) {
    params.scrollable = true;
  }
//    params.scrollable = common.isUndefined(params.parent) && params.scrollable === true;

  // Not part of params because I don't want people passing this in via
  // constructor. Should be a 'remembered' value.
  let useLocalStorage =
    SUPPORTS_LOCAL_STORAGE &&
    localStorage.getItem(getLocalStorageHash(this, 'isLocal')) === 'true';

  let saveToLocalStorage;

  Object.defineProperties(this,
    /** @lends dat.gui.GUI.prototype */
    {
      /**
       * The parent <code>GUI</code>
       * @type dat.gui.GUI
       */
      parent: {
        get: function() {
          return params.parent;
        }
      },

      scrollable: {
        get: function() {
          return params.scrollable;
        }
      },

<<<<<<< HEAD
      /**
       * Handles <code>GUI</code>'s element placement for you
       * @type Boolean
       */
      autoPlace: {
        get: function() {
          return params.autoPlace;
        }
      },
=======
        // Put it in the dom for you.
        auto_place_container.appendChild(this.domElement);

        // Apply the auto styles
        dom.addClass(this.domElement, GUI.CLASS_AUTO_PLACE);

      }


      // Make it not elastic.
      if (!this.parent) setWidth(_this, params.width);

    }

    this._resizeHandler = function () {
      _this.onResize();
    };

    dom.bind(window, 'resize', this._resizeHandler);
    dom.bind(this.__ul, 'webkitTransitionEnd', this._resizeHandler);
    dom.bind(this.__ul, 'transitionend', this._resizeHandler);
    dom.bind(this.__ul, 'oTransitionEnd', this._resizeHandler);
    this.onResize();


    if (params.resizable) {
      addResizeHandle(this);
    }

    saveToLocalStorage = function () {
      if (SUPPORTS_LOCAL_STORAGE && localStorage.getItem(getLocalStorageHash(_this, 'isLocal')) === 'true') {
        localStorage.setItem(getLocalStorageHash(_this, 'gui'), JSON.stringify(_this.getSaveObject()));
      }
    }

    // expose this method publicly
    this.saveToLocalStorageIfPossible = saveToLocalStorage;

    var root = _this.getRoot();
    function resetWidth() {
	      var root = _this.getRoot();
	      root.width += 1;
	      common.defer(function() {
	        root.width -= 1;
	      });
	    }

	    if (!params.parent) {
	      resetWidth();
	    }

  };

  GUI.toggleHide = function() {

    hide = !hide;
    common.each(hideable_guis, function(gui) {
      gui.domElement.style.zIndex = hide ? -999 : 999;
      gui.domElement.style.opacity = hide ? 0 : 1;
    });
  };

  GUI.CLASS_AUTO_PLACE = 'a';
  GUI.CLASS_AUTO_PLACE_CONTAINER = 'ac';
  GUI.CLASS_MAIN = 'main';
  GUI.CLASS_CONTROLLER_ROW = 'cr';
  GUI.CLASS_TOO_TALL = 'taller-than-window';
  GUI.CLASS_CLOSED = 'closed';
  GUI.CLASS_CLOSE_BUTTON = 'close-button';
  GUI.CLASS_DRAG = 'drag';

  GUI.DEFAULT_WIDTH = 245;
  GUI.TEXT_CLOSED = 'Close Controls';
  GUI.TEXT_OPEN = 'Open Controls';

  this._keydownHandler = function(e) {
    if (document.activeElement.type !== 'text' &&
        (e.which === HIDE_KEY_CODE || e.keyCode == HIDE_KEY_CODE)) {
      GUI.toggleHide();
    }
  };

  dom.bind(window, 'keydown', this._keydownHandler, false);

  common.extend(

      GUI.prototype,

      /** @lends dat.gui.GUI */
      {

        /**
         * @param object
         * @param property
         * @returns {dat.controllers.Controller} The new controller that was added.
         * @instance
         */
        add: function(object, property) {

          return add(
              this,
              object,
              property,
              {
                factoryArgs: Array.prototype.slice.call(arguments, 2)
              }
          );

        },

        /**
         * @param object
         * @param property
         * @returns {dat.controllers.ColorController} The new controller that was added.
         * @instance
         */
        addColor: function(object, property) {

          return add(
              this,
              object,
              property,
              {
                color: true
              }
          );

        },

        /**
         * @param controller
         * @instance
         */
        remove: function(controller) {

          // TODO listening?
          this.__ul.removeChild(controller.__li);
          this.__controllers.splice(this.__controllers.indexOf(controller), 1);
          var _this = this;
          common.defer(function() {
            _this.onResize();
          });

        },

        destroy: function() {
>>>>>>> 6f2fdd8b

      /**
       * The identifier for a set of saved values
       * @type String
       */
      preset: {
        get: function() {
          if (_this.parent) {
            return _this.getRoot().preset;
          }

<<<<<<< HEAD
          return params.load.preset;
=======
          dom.unbind(window, 'keydown', this._keydownHandler, false);
          dom.unbind(window, 'resize', this._resizeHandler);

          if (this.saveToLocalStorageIfPossible) {
            dom.unbind(window, 'unload', this.saveToLocalStorageIfPossible);
          }

>>>>>>> 6f2fdd8b
        },

        set: function(v) {
          if (_this.parent) {
            _this.getRoot().preset = v;
          } else {
            params.load.preset = v;
          }
          setPresetSelectIndex(this);
          _this.revert();
        }
      },

      /**
       * The width of <code>GUI</code> element
       * @type Number
       */
      width: {
        get: function() {
          return params.width;
        },
        set: function(v) {
          params.width = v;
          setWidth(_this, v);
        }
      },

      /**
       * The name of <code>GUI</code>. Used for folders. i.e
       * a folder's name
       * @type String
       */
      name: {
        get: function() {
          return params.name;
        },
        set: function(v) {
          // TODO Check for collisions among sibling folders
          params.name = v;
          if (titleRowName) {
            titleRowName.innerHTML = params.name;
          }
        }
      },

      /**
       * Whether the <code>GUI</code> is collapsed or not
       * @type Boolean
       */
      closed: {
        get: function() {
          return params.closed;
        },
        set: function(v) {
          params.closed = v;
          if (params.closed) {
            dom.addClass(_this.__ul, GUI.CLASS_CLOSED);
          } else {
            dom.removeClass(_this.__ul, GUI.CLASS_CLOSED);
          }
          // For browsers that aren't going to respect the CSS transition,
          // Lets just check our height against the window height right off
          // the bat.
          this.onResize();

          if (_this.__closeButton) {
            _this.__closeButton.innerHTML = v ? GUI.TEXT_OPEN : GUI.TEXT_CLOSED;
          }
        }
      },

      /**
       * Contains all presets
       * @type Object
       */
      load: {
        get: function() {
          return params.load;
        }
      },

      /**
       * Determines whether or not to use <a href="https://developer.mozilla.org/en/DOM/Storage#localStorage">localStorage</a> as the means for
       * <code>remember</code>ing
       * @type Boolean
       */
      useLocalStorage: {

        get: function() {
          return useLocalStorage;
        },
        set: function(bool) {
          if (SUPPORTS_LOCAL_STORAGE) {
            useLocalStorage = bool;
            if (bool) {
              dom.bind(window, 'unload', saveToLocalStorage);
            } else {
              dom.unbind(window, 'unload', saveToLocalStorage);
            }
            localStorage.setItem(getLocalStorageHash(_this, 'isLocal'), bool);
          }
        }
      }
    });

  // Are we a root level GUI?
  if (common.isUndefined(params.parent)) {
    params.closed = false;

    dom.addClass(this.domElement, GUI.CLASS_MAIN);
    dom.makeSelectable(this.domElement, false);

    // Are we supposed to be loading locally?
    if (SUPPORTS_LOCAL_STORAGE) {
      if (useLocalStorage) {
        _this.useLocalStorage = true;

        const savedGui = localStorage.getItem(getLocalStorageHash(this, 'gui'));

        if (savedGui) {
          params.load = JSON.parse(savedGui);
        }
      }
    }

    this.__closeButton = document.createElement('div');
    this.__closeButton.innerHTML = GUI.TEXT_CLOSED;
    dom.addClass(this.__closeButton, GUI.CLASS_CLOSE_BUTTON);
    this.domElement.appendChild(this.__closeButton);

    dom.bind(this.__closeButton, 'click', function() {
      _this.closed = !_this.closed;
    });
    // Oh, you're a nested GUI!
  } else {
    if (params.closed === undefined) {
      params.closed = true;
    }

    const titleRowName = document.createTextNode(params.name);
    dom.addClass(titleRowName, 'controller-name');

    const titleRow = addRow(_this, titleRowName);

    const onClickTitle = function(e) {
      e.preventDefault();
      _this.closed = !_this.closed;
      return false;
    };

    dom.addClass(this.__ul, GUI.CLASS_CLOSED);

    dom.addClass(titleRow, 'title');
    dom.bind(titleRow, 'click', onClickTitle);

    if (!params.closed) {
      this.closed = false;
    }
  }

  if (params.autoPlace) {
    if (common.isUndefined(params.parent)) {
      if (autoPlaceVirgin) {
        autoPlaceContainer = document.createElement('div');
        dom.addClass(autoPlaceContainer, CSS_NAMESPACE);
        dom.addClass(autoPlaceContainer, GUI.CLASS_AUTO_PLACE_CONTAINER);
        document.body.appendChild(autoPlaceContainer);
        autoPlaceVirgin = false;
      }

      // Put it in the dom for you.
      autoPlaceContainer.appendChild(this.domElement);

      // Apply the auto styles
      dom.addClass(this.domElement, GUI.CLASS_AUTO_PLACE);
    }


    // Make it not elastic.
    if (!this.parent)  {
      setWidth(_this, params.width);
    }
  }

  dom.bind(window, 'resize', function() {
    _this.onResize();
  });
  dom.bind(this.__ul, 'webkitTransitionEnd', function() {
    _this.onResize();
  });
  dom.bind(this.__ul, 'transitionend', function() {
    _this.onResize();
  });
  dom.bind(this.__ul, 'oTransitionEnd', function() {
    _this.onResize();
  });
  this.onResize();

  if (params.resizable) {
    addResizeHandle(this);
  }

  saveToLocalStorage = function() {
    if (SUPPORTS_LOCAL_STORAGE && localStorage.getItem(getLocalStorageHash(_this, 'isLocal')) === 'true') {
      localStorage.setItem(getLocalStorageHash(_this, 'gui'), JSON.stringify(_this.getSaveObject()));
    }
  };

  // expose this method publicly
  this.saveToLocalStorageIfPossible = saveToLocalStorage;

  function resetWidth() {
    const root = _this.getRoot();
    root.width += 1;
    common.defer(function() {
      root.width -= 1;
    });
  }

  if (!params.parent) {
    resetWidth();
  }
};

GUI.toggleHide = function() {
  hide = !hide;
  common.each(hideableGuis, function(gui) {
    gui.domElement.style.display = hide ? 'none' : '';
  });
};

GUI.CLASS_AUTO_PLACE = 'a';
GUI.CLASS_AUTO_PLACE_CONTAINER = 'ac';
GUI.CLASS_MAIN = 'main';
GUI.CLASS_CONTROLLER_ROW = 'cr';
GUI.CLASS_TOO_TALL = 'taller-than-window';
GUI.CLASS_CLOSED = 'closed';
GUI.CLASS_CLOSE_BUTTON = 'close-button';
GUI.CLASS_DRAG = 'drag';

GUI.DEFAULT_WIDTH = 245;
GUI.TEXT_CLOSED = 'Close Controls';
GUI.TEXT_OPEN = 'Open Controls';

dom.bind(window, 'keydown', function(e) {
  if (document.activeElement.type !== 'text' &&
    (e.which === HIDE_KEY_CODE || e.keyCode === HIDE_KEY_CODE)) {
    GUI.toggleHide();
  }
}, false);

common.extend(
  GUI.prototype,

  /** @lends dat.gui.GUI */
  {

    /**
     * @param object
     * @param property
     * @returns {dat.controllers.Controller} The new controller that was added.
     * @instance
     */
    add: function(object, property) {
      return add(
        this,
        object,
        property,
        {
          factoryArgs: Array.prototype.slice.call(arguments, 2)
        }
      );
    },

    /**
     * @param object
     * @param property
     * @returns {dat.controllers.ColorController} The new controller that was added.
     * @instance
     */
    addColor: function(object, property) {
      return add(
        this,
        object,
        property,
        {
          color: true
        }
      );
    },

    /**
     * @param controller
     * @instance
     */
    remove: function(controller) {
      // TODO listening?
      this.__ul.removeChild(controller.__li);
      this.__controllers.splice(this.__controllers.indexOf(controller), 1);
      const _this = this;
      common.defer(function() {
        _this.onResize();
      });
    },

    destroy: function() {
      if (this.autoPlace) {
        autoPlaceContainer.removeChild(this.domElement);
      }
    },

    /**
     * @param name
     * @returns {dat.gui.GUI} The new folder.
     * @throws {Error} if this GUI already has a folder by the specified
     * name
     * @instance
     */
    addFolder: function(name) {
      // We have to prevent collisions on names in order to have a key
      // by which to remember saved values
      if (this.__folders[name] !== undefined) {
        throw new Error('You already have a folder in this GUI by the' +
          ' name "' + name + '"');
      }

      const newGuiParams = {name: name, parent: this};

      // We need to pass down the autoPlace trait so that we can
      // attach event listeners to open/close folder actions to
      // ensure that a scrollbar appears if the window is too short.
      newGuiParams.autoPlace = this.autoPlace;

      // Do we have saved appearance data for this folder?

      if (this.load && // Anything loaded?
        this.load.folders && // Was my parent a dead-end?
        this.load.folders[name]) { // Did daddy remember me?

        // Start me closed if I was closed
        newGuiParams.closed = this.load.folders[name].closed;

        // Pass down the loaded data
        newGuiParams.load = this.load.folders[name];
      }

      const gui = new GUI(newGuiParams);
      this.__folders[name] = gui;

      const li = addRow(this, gui.domElement);
      dom.addClass(li, 'folder');
      return gui;
    },

    open: function() {
      this.closed = false;
    },

    close: function() {
      this.closed = true;
    },

    onResize: common.debounce(function() {
      // we debounce this function to prevent performance issues when rotating on tablet/mobile
      const root = this.getRoot();
      if (root.scrollable) {
        const top = dom.getOffset(root.__ul).top;
        let h = 0;

        common.each(root.__ul.childNodes, function(node) {
          if (!(root.autoPlace && node === root.__save_row)) {
            h += dom.getHeight(node);
          }
        });

        if (window.innerHeight - top - CLOSE_BUTTON_HEIGHT < h) {
          dom.addClass(root.domElement, GUI.CLASS_TOO_TALL);
          root.__ul.style.height = window.innerHeight - top - CLOSE_BUTTON_HEIGHT + 'px';
        } else {
          dom.removeClass(root.domElement, GUI.CLASS_TOO_TALL);
          root.__ul.style.height = 'auto';
        }
      }

      if (root.__resize_handle) {
        common.defer(function() {
          root.__resize_handle.style.height = root.__ul.offsetHeight + 'px';
        });
      }

      if (root.__closeButton) {
        root.__closeButton.style.width = root.width + 'px';
      }
    }, 200),

    /**
     * Mark objects for saving. The order of these objects cannot change as
     * the GUI grows. When remembering new objects, append them to the end
     * of the list.
     *
     * @param {Object...} objects
     * @throws {Error} if not called on a top level GUI.
     * @instance
     */
    remember: function() {
      if (common.isUndefined(SAVE_DIALOGUE)) {
        SAVE_DIALOGUE = new CenteredDiv();
        SAVE_DIALOGUE.domElement.innerHTML = saveDialogueContents;
      }

      if (this.parent) {
        throw new Error('You can only call remember on a top level GUI.');
      }

      const _this = this;

      common.each(Array.prototype.slice.call(arguments), function(object) {
        if (_this.__rememberedObjects.length === 0) {
          addSaveMenu(_this);
        }
        if (_this.__rememberedObjects.indexOf(object) === -1) {
          _this.__rememberedObjects.push(object);
        }
      });

      if (this.autoPlace) {
        // Set save row width
        setWidth(this, this.width);
      }
    },

    /**
     * @returns {dat.gui.GUI} the topmost parent GUI of a nested GUI.
     * @instance
     */
    getRoot: function() {
      let gui = this;
      while (gui.parent) {
        gui = gui.parent;
      }
      return gui;
    },

    /**
     * @returns {Object} a JSON object representing the current state of
     * this GUI as well as its remembered properties.
     * @instance
     */
    getSaveObject: function() {
      const toReturn = this.load;
      toReturn.closed = this.closed;

      // Am I remembering any values?
      if (this.__rememberedObjects.length > 0) {
        toReturn.preset = this.preset;

        if (!toReturn.remembered) {
          toReturn.remembered = {};
        }

        toReturn.remembered[this.preset] = getCurrentPreset(this);
      }

      toReturn.folders = {};
      common.each(this.__folders, function(element, key) {
        toReturn.folders[key] = element.getSaveObject();
      });

      return toReturn;
    },

    save: function() {
      if (!this.load.remembered) {
        this.load.remembered = {};
      }

      this.load.remembered[this.preset] = getCurrentPreset(this);
      markPresetModified(this, false);
      this.saveToLocalStorageIfPossible();
    },

    saveAs: function(presetName) {
      if (!this.load.remembered) {
        // Retain default values upon first save
        this.load.remembered = {};
        this.load.remembered[DEFAULT_DEFAULT_PRESET_NAME] = getCurrentPreset(this, true);
      }

      this.load.remembered[presetName] = getCurrentPreset(this);
      this.preset = presetName;
      addPresetOption(this, presetName, true);
      this.saveToLocalStorageIfPossible();
    },

    revert: function(gui) {
      common.each(this.__controllers, function(controller) {
        // Make revert work on Default.
        if (!this.getRoot().load.remembered) {
          controller.setValue(controller.initialValue);
        } else {
          recallSavedValue(gui || this.getRoot(), controller);
        }

        // fire onFinishChange callback
        if (controller.__onFinishChange) {
          controller.__onFinishChange.call(controller, controller.getValue());
        }
      }, this);

      common.each(this.__folders, function(folder) {
        folder.revert(folder);
      });

      if (!gui) {
        markPresetModified(this.getRoot(), false);
      }
    },

    listen: function(controller) {
      const init = this.__listening.length === 0;
      this.__listening.push(controller);
      if (init) {
        updateDisplays(this.__listening);
      }
    },

    updateDisplay: function() {
      common.each(this.__controllers, function(controller) {
        controller.updateDisplay();
      });
      common.each(this.__folders, function(folder) {
        folder.updateDisplay();
      });
    }
  }
);

/**
 * Add a row to the end of the GUI or before another row.
 *
 * @param gui
 * @param [newDom] If specified, inserts the dom content in the new row
 * @param [liBefore] If specified, places the new row before another row
 */
function addRow(gui, newDom, liBefore) {
  const li = document.createElement('li');
  if (newDom) {
    li.appendChild(newDom);
  }

  if (liBefore) {
    gui.__ul.insertBefore(li, liBefore);
  } else {
    gui.__ul.appendChild(li);
  }
  gui.onResize();
  return li;
}

function markPresetModified(gui, modified) {
  const opt = gui.__preset_select[gui.__preset_select.selectedIndex];

  // console.log('mark', modified, opt);
  if (modified) {
    opt.innerHTML = opt.value + '*';
  } else {
    opt.innerHTML = opt.value;
  }
}

function augmentController(gui, li, controller) {
  controller.__li = li;
  controller.__gui = gui;

  common.extend(controller, {
    options: function(options) {
      if (arguments.length > 1) {
        const nextSibling = controller.__li.nextElementSibling;
        controller.remove();

        return add(
          gui,
          controller.object,
          controller.property,
          {
            before: nextSibling,
            factoryArgs: [common.toArray(arguments)]
          }
        );
      }

      if (common.isArray(options) || common.isObject(options)) {
        const nextSibling = controller.__li.nextElementSibling;
        controller.remove();

        return add(
          gui,
          controller.object,
          controller.property,
          {
            before: nextSibling,
            factoryArgs: [options]
          }
        );
      }
    },

    name: function(v) {
      controller.__li.firstElementChild.firstElementChild.innerHTML = v;
      return controller;
    },

    listen: function() {
      controller.__gui.listen(controller);
      return controller;
    },

    remove: function() {
      controller.__gui.remove(controller);
      return controller;
    }
  });

  // All sliders should be accompanied by a box.
  if (controller instanceof NumberControllerSlider) {
    const box = new NumberControllerBox(controller.object, controller.property,
      {min: controller.__min, max: controller.__max, step: controller.__step});

    common.each(['updateDisplay', 'onChange', 'onFinishChange', 'step'], function(method) {
      const pc = controller[method];
      const pb = box[method];
      controller[method] = box[method] = function() {
        const args = Array.prototype.slice.call(arguments);
        pb.apply(box, args);
        return pc.apply(controller, args);
      };
    });

    dom.addClass(li, 'has-slider');
    controller.domElement.insertBefore(box.domElement, controller.domElement.firstElementChild);
  } else if (controller instanceof NumberControllerBox) {
    const r = function(returned) {
      // Have we defined both boundaries?
      if (common.isNumber(controller.__min) && common.isNumber(controller.__max)) {
        // Well, then lets just replace this with a slider.
        controller.remove();
        return add(
          gui,
          controller.object,
          controller.property,
          {
            before: controller.__li.nextElementSibling,
            factoryArgs: [controller.__min, controller.__max, controller.__step]
          });
      }

      return returned;
    };

    controller.min = common.compose(r, controller.min);
    controller.max = common.compose(r, controller.max);
  } else if (controller instanceof BooleanController) {
    dom.bind(li, 'click', function() {
      dom.fakeEvent(controller.__checkbox, 'click');
    });

    dom.bind(controller.__checkbox, 'click', function(e) {
      e.stopPropagation(); // Prevents double-toggle
    });
  } else if (controller instanceof FunctionController) {
    dom.bind(li, 'click', function() {
      dom.fakeEvent(controller.__button, 'click');
    });

    dom.bind(li, 'mouseover', function() {
      dom.addClass(controller.__button, 'hover');
    });

    dom.bind(li, 'mouseout', function() {
      dom.removeClass(controller.__button, 'hover');
    });
  } else if (controller instanceof ColorController) {
    dom.addClass(li, 'color');
    controller.updateDisplay = common.compose(function(val) {
      li.style.borderLeftColor = controller.__color.toString();
      return val;
    }, controller.updateDisplay);

    controller.updateDisplay();
  }

  controller.setValue = common.compose(function(val) {
    if (gui.getRoot().__preset_select && controller.isModified()) {
      markPresetModified(gui.getRoot(), true);
    }

    return val;
  }, controller.setValue);
}

function recallSavedValue(gui, controller) {
  // Find the topmost GUI, that's where remembered objects live.
  const root = gui.getRoot();

  // Does the object we're controlling match anything we've been told to
  // remember?
  const matchedIndex = root.__rememberedObjects.indexOf(controller.object);

  // Why yes, it does!
  if (matchedIndex !== -1) {
    // Let me fetch a map of controllers for thcommon.isObject.
    let controllerMap = root.__rememberedObjectIndecesToControllers[matchedIndex];

    // Ohp, I believe this is the first controller we've created for this
    // object. Lets make the map fresh.
    if (controllerMap === undefined) {
      controllerMap = {};
      root.__rememberedObjectIndecesToControllers[matchedIndex] =
        controllerMap;
    }

    // Keep track of this controller
    controllerMap[controller.property] = controller;

    // Okay, now have we saved any values for this controller?
    if (root.load && root.load.remembered) {
      const presetMap = root.load.remembered;

      // Which preset are we trying to load?
      let preset;

      if (presetMap[gui.preset]) {
        preset = presetMap[gui.preset];
      } else if (presetMap[DEFAULT_DEFAULT_PRESET_NAME]) {
        // Uhh, you can have the default instead?
        preset = presetMap[DEFAULT_DEFAULT_PRESET_NAME];
      } else {
        // Nada.
        return;
      }

      // Did the loaded object remember thcommon.isObject? &&  Did we remember this particular property?
      if (preset[matchedIndex] && preset[matchedIndex][controller.property] !== undefined) {
        // We did remember something for this guy ...
        const value = preset[matchedIndex][controller.property];

        // And that's what it is.
        controller.initialValue = value;
        controller.setValue(value);
      }
    }
  }
}

function add(gui, object, property, params) {
  if (object[property] === undefined) {
    throw new Error(`Object "${object}" has no property "${property}"`);
  }

  let controller;

  if (params.color) {
    controller = new ColorController(object, property);
  } else {
    const factoryArgs = [object, property].concat(params.factoryArgs);
    controller = ControllerFactory.apply(gui, factoryArgs);
  }

  if (params.before instanceof Controller) {
    params.before = params.before.__li;
  }

  recallSavedValue(gui, controller);

  dom.addClass(controller.domElement, 'c');

  const name = document.createElement('span');
  dom.addClass(name, 'property-name');
  name.innerHTML = controller.property;

  const container = document.createElement('div');
  container.appendChild(name);
  container.appendChild(controller.domElement);

  const li = addRow(gui, container, params.before);

  dom.addClass(li, GUI.CLASS_CONTROLLER_ROW);
  if (controller instanceof ColorController) {
    dom.addClass(li, 'color');
  } else {
    dom.addClass(li, typeof controller.getValue());
  }

  augmentController(gui, li, controller);

  gui.__controllers.push(controller);

  return controller;
}

function getLocalStorageHash(gui, key) {
  // TODO how does this deal with multiple GUI's?
  return document.location.href + '.' + key;
}

function addPresetOption(gui, name, setSelected) {
  const opt = document.createElement('option');
  opt.innerHTML = name;
  opt.value = name;
  gui.__preset_select.appendChild(opt);
  if (setSelected) {
    gui.__preset_select.selectedIndex = gui.__preset_select.length - 1;
  }
}

function showHideExplain(gui, explain) {
  explain.style.display = gui.useLocalStorage ? 'block' : 'none';
}

function addSaveMenu(gui) {
  const div = gui.__save_row = document.createElement('li');

  dom.addClass(gui.domElement, 'has-save');

  gui.__ul.insertBefore(div, gui.__ul.firstChild);

  dom.addClass(div, 'save-row');

  const gears = document.createElement('span');
  gears.innerHTML = '&nbsp;';
  dom.addClass(gears, 'button gears');

  // TODO replace with FunctionController
  const button = document.createElement('span');
  button.innerHTML = 'Save';
  dom.addClass(button, 'button');
  dom.addClass(button, 'save');

  const button2 = document.createElement('span');
  button2.innerHTML = 'New';
  dom.addClass(button2, 'button');
  dom.addClass(button2, 'save-as');

  const button3 = document.createElement('span');
  button3.innerHTML = 'Revert';
  dom.addClass(button3, 'button');
  dom.addClass(button3, 'revert');

  const select = gui.__preset_select = document.createElement('select');

  if (gui.load && gui.load.remembered) {
    common.each(gui.load.remembered, function(value, key) {
      addPresetOption(gui, key, key === gui.preset);
    });
  } else {
    addPresetOption(gui, DEFAULT_DEFAULT_PRESET_NAME, false);
  }

  dom.bind(select, 'change', function() {
    for (let index = 0; index < gui.__preset_select.length; index++) {
      gui.__preset_select[index].innerHTML = gui.__preset_select[index].value;
    }

    gui.preset = this.value;
  });

  div.appendChild(select);
  div.appendChild(gears);
  div.appendChild(button);
  div.appendChild(button2);
  div.appendChild(button3);

  if (SUPPORTS_LOCAL_STORAGE) {
    const explain = document.getElementById('dg-local-explain');
    const localStorageCheckBox = document.getElementById('dg-local-storage');
    const saveLocally = document.getElementById('dg-save-locally');

    saveLocally.style.display = 'block';

    if (localStorage.getItem(getLocalStorageHash(gui, 'isLocal')) === 'true') {
      localStorageCheckBox.setAttribute('checked', 'checked');
    }

    showHideExplain(gui, explain);

    // TODO: Use a boolean controller, fool!
    dom.bind(localStorageCheckBox, 'change', function() {
      gui.useLocalStorage = !gui.useLocalStorage;
      showHideExplain(gui, explain);
    });
  }

  const newConstructorTextArea = document.getElementById('dg-new-constructor');

  dom.bind(newConstructorTextArea, 'keydown', function(e) {
    if (e.metaKey && (e.which === 67 || e.keyCode === 67)) {
      SAVE_DIALOGUE.hide();
    }
  });

  dom.bind(gears, 'click', function() {
    newConstructorTextArea.innerHTML = JSON.stringify(gui.getSaveObject(), undefined, 2);
    SAVE_DIALOGUE.show();
    newConstructorTextArea.focus();
    newConstructorTextArea.select();
  });

  dom.bind(button, 'click', function() {
    gui.save();
  });

  dom.bind(button2, 'click', function() {
    const presetName = prompt('Enter a new preset name.');
    if (presetName) {
      gui.saveAs(presetName);
    }
  });

  dom.bind(button3, 'click', function() {
    gui.revert();
  });

  // div.appendChild(button2);
}

function addResizeHandle(gui) {
  let pmouseX;

  gui.__resize_handle = document.createElement('div');

  common.extend(gui.__resize_handle.style, {

    width: '6px',
    marginLeft: '-3px',
    height: '200px',
    cursor: 'ew-resize',
    position: 'absolute'
    // border: '1px solid blue'

  });

  function drag(e) {
    e.preventDefault();

    gui.width += pmouseX - e.clientX;
    gui.onResize();
    pmouseX = e.clientX;

    return false;
  }

  function dragStop() {
    dom.removeClass(gui.__closeButton, GUI.CLASS_DRAG);
    dom.unbind(window, 'mousemove', drag);
    dom.unbind(window, 'mouseup', dragStop);
  }

  function dragStart(e) {
    e.preventDefault();

    pmouseX = e.clientX;

    dom.addClass(gui.__closeButton, GUI.CLASS_DRAG);
    dom.bind(window, 'mousemove', drag);
    dom.bind(window, 'mouseup', dragStop);

    return false;
  }

  dom.bind(gui.__resize_handle, 'mousedown', dragStart);
  dom.bind(gui.__closeButton, 'mousedown', dragStart);

  gui.domElement.insertBefore(gui.__resize_handle, gui.domElement.firstElementChild);
}

function setWidth(gui, w) {
  gui.domElement.style.width = w + 'px';
  // Auto placed save-rows are position fixed, so we have to
  // set the width manually if we want it to bleed to the edge
  if (gui.__save_row && gui.autoPlace) {
    gui.__save_row.style.width = w + 'px';
  }
  if (gui.__closeButton) {
    gui.__closeButton.style.width = w + 'px';
  }
}

function getCurrentPreset(gui, useInitialValues) {
  const toReturn = {};

  // For each object I'm remembering
  common.each(gui.__rememberedObjects, function(val, index) {
    const savedValues = {};

    // The controllers I've made for thcommon.isObject by property
    const controllerMap =
      gui.__rememberedObjectIndecesToControllers[index];

    // Remember each value for each property
    common.each(controllerMap, function(controller, property) {
      savedValues[property] = useInitialValues ? controller.initialValue : controller.getValue();
    });

    // Save the values for thcommon.isObject
    toReturn[index] = savedValues;
  });

  return toReturn;
}

function setPresetSelectIndex(gui) {
  for (let index = 0; index < gui.__preset_select.length; index++) {
    if (gui.__preset_select[index].value === gui.preset) {
      gui.__preset_select.selectedIndex = index;
    }
  }
}

function updateDisplays(controllerArray) {
  if (controllerArray.length !== 0) {
    requestAnimationFrame.call(window, function() {
      updateDisplays(controllerArray);
    });
  }

  common.each(controllerArray, function(c) {
    c.updateDisplay();
  });
}

module.exports = GUI;<|MERGE_RESOLUTION|>--- conflicted
+++ resolved
@@ -185,7 +185,6 @@
         }
       },
 
-<<<<<<< HEAD
       /**
        * Handles <code>GUI</code>'s element placement for you
        * @type Boolean
@@ -195,154 +194,6 @@
           return params.autoPlace;
         }
       },
-=======
-        // Put it in the dom for you.
-        auto_place_container.appendChild(this.domElement);
-
-        // Apply the auto styles
-        dom.addClass(this.domElement, GUI.CLASS_AUTO_PLACE);
-
-      }
-
-
-      // Make it not elastic.
-      if (!this.parent) setWidth(_this, params.width);
-
-    }
-
-    this._resizeHandler = function () {
-      _this.onResize();
-    };
-
-    dom.bind(window, 'resize', this._resizeHandler);
-    dom.bind(this.__ul, 'webkitTransitionEnd', this._resizeHandler);
-    dom.bind(this.__ul, 'transitionend', this._resizeHandler);
-    dom.bind(this.__ul, 'oTransitionEnd', this._resizeHandler);
-    this.onResize();
-
-
-    if (params.resizable) {
-      addResizeHandle(this);
-    }
-
-    saveToLocalStorage = function () {
-      if (SUPPORTS_LOCAL_STORAGE && localStorage.getItem(getLocalStorageHash(_this, 'isLocal')) === 'true') {
-        localStorage.setItem(getLocalStorageHash(_this, 'gui'), JSON.stringify(_this.getSaveObject()));
-      }
-    }
-
-    // expose this method publicly
-    this.saveToLocalStorageIfPossible = saveToLocalStorage;
-
-    var root = _this.getRoot();
-    function resetWidth() {
-	      var root = _this.getRoot();
-	      root.width += 1;
-	      common.defer(function() {
-	        root.width -= 1;
-	      });
-	    }
-
-	    if (!params.parent) {
-	      resetWidth();
-	    }
-
-  };
-
-  GUI.toggleHide = function() {
-
-    hide = !hide;
-    common.each(hideable_guis, function(gui) {
-      gui.domElement.style.zIndex = hide ? -999 : 999;
-      gui.domElement.style.opacity = hide ? 0 : 1;
-    });
-  };
-
-  GUI.CLASS_AUTO_PLACE = 'a';
-  GUI.CLASS_AUTO_PLACE_CONTAINER = 'ac';
-  GUI.CLASS_MAIN = 'main';
-  GUI.CLASS_CONTROLLER_ROW = 'cr';
-  GUI.CLASS_TOO_TALL = 'taller-than-window';
-  GUI.CLASS_CLOSED = 'closed';
-  GUI.CLASS_CLOSE_BUTTON = 'close-button';
-  GUI.CLASS_DRAG = 'drag';
-
-  GUI.DEFAULT_WIDTH = 245;
-  GUI.TEXT_CLOSED = 'Close Controls';
-  GUI.TEXT_OPEN = 'Open Controls';
-
-  this._keydownHandler = function(e) {
-    if (document.activeElement.type !== 'text' &&
-        (e.which === HIDE_KEY_CODE || e.keyCode == HIDE_KEY_CODE)) {
-      GUI.toggleHide();
-    }
-  };
-
-  dom.bind(window, 'keydown', this._keydownHandler, false);
-
-  common.extend(
-
-      GUI.prototype,
-
-      /** @lends dat.gui.GUI */
-      {
-
-        /**
-         * @param object
-         * @param property
-         * @returns {dat.controllers.Controller} The new controller that was added.
-         * @instance
-         */
-        add: function(object, property) {
-
-          return add(
-              this,
-              object,
-              property,
-              {
-                factoryArgs: Array.prototype.slice.call(arguments, 2)
-              }
-          );
-
-        },
-
-        /**
-         * @param object
-         * @param property
-         * @returns {dat.controllers.ColorController} The new controller that was added.
-         * @instance
-         */
-        addColor: function(object, property) {
-
-          return add(
-              this,
-              object,
-              property,
-              {
-                color: true
-              }
-          );
-
-        },
-
-        /**
-         * @param controller
-         * @instance
-         */
-        remove: function(controller) {
-
-          // TODO listening?
-          this.__ul.removeChild(controller.__li);
-          this.__controllers.splice(this.__controllers.indexOf(controller), 1);
-          var _this = this;
-          common.defer(function() {
-            _this.onResize();
-          });
-
-        },
-
-        destroy: function() {
->>>>>>> 6f2fdd8b
 
       /**
        * The identifier for a set of saved values
@@ -354,17 +205,7 @@
             return _this.getRoot().preset;
           }
 
-<<<<<<< HEAD
           return params.load.preset;
-=======
-          dom.unbind(window, 'keydown', this._keydownHandler, false);
-          dom.unbind(window, 'resize', this._resizeHandler);
-
-          if (this.saveToLocalStorageIfPossible) {
-            dom.unbind(window, 'unload', this.saveToLocalStorageIfPossible);
-          }
-
->>>>>>> 6f2fdd8b
         },
 
         set: function(v) {
@@ -549,18 +390,14 @@
     }
   }
 
-  dom.bind(window, 'resize', function() {
+  this.__resizeHandler = function() {
     _this.onResize();
-  });
-  dom.bind(this.__ul, 'webkitTransitionEnd', function() {
-    _this.onResize();
-  });
-  dom.bind(this.__ul, 'transitionend', function() {
-    _this.onResize();
-  });
-  dom.bind(this.__ul, 'oTransitionEnd', function() {
-    _this.onResize();
-  });
+  };
+
+  dom.bind(window, 'resize', this.__resizeHandler);
+  dom.bind(this.__ul, 'webkitTransitionEnd', this.__resizeHandler);
+  dom.bind(this.__ul, 'transitionend', this.__resizeHandler);
+  dom.bind(this.__ul, 'oTransitionEnd', this.__resizeHandler);
   this.onResize();
 
   if (params.resizable) {
@@ -609,12 +446,13 @@
 GUI.TEXT_CLOSED = 'Close Controls';
 GUI.TEXT_OPEN = 'Open Controls';
 
-dom.bind(window, 'keydown', function(e) {
+GUI._keydownHandler = function(e) {
   if (document.activeElement.type !== 'text' &&
     (e.which === HIDE_KEY_CODE || e.keyCode === HIDE_KEY_CODE)) {
     GUI.toggleHide();
   }
-}, false);
+};
+dom.bind(window, 'keydown', GUI._keydownHandler, false);
 
 common.extend(
   GUI.prototype,
@@ -673,6 +511,13 @@
     destroy: function() {
       if (this.autoPlace) {
         autoPlaceContainer.removeChild(this.domElement);
+      }
+
+      dom.unbind(window, 'keydown', GUI._keydownHandler, false);
+      dom.unbind(window, 'resize', this.__resizeHandler);
+
+      if (this.saveToLocalStorageIfPossible) {
+        dom.unbind(window, 'unload', this.saveToLocalStorageIfPossible);
       }
     },
 
