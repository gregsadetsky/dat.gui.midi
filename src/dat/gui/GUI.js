--- conflicted
+++ resolved
@@ -325,20 +325,8 @@
 
         const savedGui = localStorage.getItem(getLocalStorageHash(this, 'gui'));
 
-<<<<<<< HEAD
         if (savedGui) {
           params.load = JSON.parse(savedGui);
-=======
-        },
-        
-        updateDisplay: function() {
-          for (var c in this.__controllers) {
-            this.__controllers[c].updateDisplay();
-          }
-          for (var f in this.__folders) {
-            this.__folders[f].updateDisplay();
-          }
->>>>>>> 678d82e9
         }
       }
     }
@@ -741,6 +729,15 @@
       if (init) {
         updateDisplays(this.__listening);
       }
+    },
+
+    updateDisplay: function() {
+      common.each(this.__controllers, function(controller) {
+        controller.updateDisplay();
+      });
+      common.each(this.__folders, function(folder) {
+        folder.updateDisplay();
+      });
     }
   }
 );
