/**
 * dat-gui JavaScript Controller Library
 * http://code.google.com/p/dat-gui
 *
 * Copyright 2011 Data Arts Team, Google Creative Lab
 *
 * Licensed under the Apache License, Version 2.0 (the "License");
 * you may not use this file except in compliance with the License.
 * You may obtain a copy of the License at
 *
 * http://www.apache.org/licenses/LICENSE-2.0
 */

var OptionController = require('./OptionController'),
    NumberControllerBox = require('./NumberControllerBox'),
    NumberControllerSlider = require('./NumberControllerSlider'),
    StringController = require('./StringController'),
    FunctionController = require('./FunctionController'),
    BooleanController = require('./BooleanController'),
    common = require('../utils/common');

    module.exports = function(object, property) {

  var initialValue = object[property];

  // Providing options?
  if (common.isArray(arguments[2]) || common.isObject(arguments[2])) {
    return new OptionController(object, property, arguments[2]);
  }

  // Providing a map?

  if (common.isNumber(initialValue)) {

    if (common.isNumber(arguments[2]) && common.isNumber(arguments[3])) {
      // Has min and max.
      return new NumberControllerSlider(object, property, arguments[2], arguments[3]);

<<<<<<< HEAD
    } else {
=======
            // Has min and max.
            if (common.isNumber(arguments[4])) // has step
                return new NumberControllerSlider(object, property, arguments[2], arguments[3], arguments[4]);
            else
                return new NumberControllerSlider(object, property, arguments[2], arguments[3]);
>>>>>>> 7a708d7d

      return new NumberControllerBox(object, property, { min: arguments[2], max: arguments[3] });
    }
  }

  if (common.isString(initialValue)) {
    return new StringController(object, property);
  }

  if (common.isFunction(initialValue)) {
    return new FunctionController(object, property, '');
  }

  if (common.isBoolean(initialValue)) {
    return new BooleanController(object, property);
  }
};<|MERGE_RESOLUTION|>--- conflicted
+++ resolved
@@ -19,46 +19,45 @@
     BooleanController = require('./BooleanController'),
     common = require('../utils/common');
 
-    module.exports = function(object, property) {
+module.exports = function (object, property) {
 
-  var initialValue = object[property];
+    var initialValue = object[property];
 
-  // Providing options?
-  if (common.isArray(arguments[2]) || common.isObject(arguments[2])) {
-    return new OptionController(object, property, arguments[2]);
-  }
+    // Providing options?
+    if (common.isArray(arguments[2]) || common.isObject(arguments[2])) {
+        return new OptionController(object, property, arguments[2]);
+    }
 
-  // Providing a map?
+    // Providing a map?
 
-  if (common.isNumber(initialValue)) {
+    if (common.isNumber(initialValue)) {
 
-    if (common.isNumber(arguments[2]) && common.isNumber(arguments[3])) {
-      // Has min and max.
-      return new NumberControllerSlider(object, property, arguments[2], arguments[3]);
+        if (common.isNumber(arguments[2]) && common.isNumber(arguments[3])) {
 
-<<<<<<< HEAD
-    } else {
-=======
             // Has min and max.
             if (common.isNumber(arguments[4])) // has step
                 return new NumberControllerSlider(object, property, arguments[2], arguments[3], arguments[4]);
             else
                 return new NumberControllerSlider(object, property, arguments[2], arguments[3]);
->>>>>>> 7a708d7d
 
-      return new NumberControllerBox(object, property, { min: arguments[2], max: arguments[3] });
+        } else {
+
+            return new NumberControllerBox(object, property, {min: arguments[2], max: arguments[3]});
+
+        }
+
     }
-  }
 
-  if (common.isString(initialValue)) {
-    return new StringController(object, property);
-  }
+    if (common.isString(initialValue)) {
+        return new StringController(object, property);
+    }
 
-  if (common.isFunction(initialValue)) {
-    return new FunctionController(object, property, '');
-  }
+    if (common.isFunction(initialValue)) {
+        return new FunctionController(object, property, '');
+    }
 
-  if (common.isBoolean(initialValue)) {
-    return new BooleanController(object, property);
-  }
+    if (common.isBoolean(initialValue)) {
+        return new BooleanController(object, property);
+    }
+
 };